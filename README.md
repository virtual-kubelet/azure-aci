--- conflicted
+++ resolved
@@ -35,12 +35,8 @@
 * Network security group support
 * Basic Azure Networking support within AKS virtual node
 * [Exec support](https://docs.microsoft.com/azure/container-instances/container-instances-exec) for container instances
-<<<<<<< HEAD
-* Azure Monitor integration or formally known as OMS
+* Azure Monitor integration ( aka OMS)
 * Using service principal credentials to pull ACR images ([see workaround](#Private-registry))
-=======
-* Azure Monitor integration ( aka OMS)
->>>>>>> 396507d4
 * Support for init-containers ([use init containers](#Create-pod-with-init-containers))
 * Pull ACR image using managed identity ([acr image pull](#Pulling-images-using-user-assigned-managed-identity))
 
