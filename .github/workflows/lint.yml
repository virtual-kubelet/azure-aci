--- conflicted
+++ resolved
@@ -16,29 +16,8 @@
 
 env:
   # Common versions
-<<<<<<< HEAD
-  GO_VERSION: "1.17"
-
-jobs:
-=======
   GO_VERSION: '1.18'
 
-jobs:
-
-  detect-noop:
-    runs-on: ubuntu-latest
-    outputs:
-      noop: ${{ steps.noop.outputs.should_skip }}
-    steps:
-      - name: Detect No-op Changes
-        id: noop
-        uses: fkirc/skip-duplicate-actions@v5.2.0
-        with:
-          github_token: ${{ secrets.GITHUB_TOKEN }}
-          do_not_skip: '["workflow_dispatch", "schedule", "push"]'
-          concurrent_skipping: false
-
->>>>>>> b1765526
   lint:
     name: "Lint"
     runs-on: ubuntu-latest
