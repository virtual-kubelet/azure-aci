--- conflicted
+++ resolved
@@ -22,22 +22,6 @@
   GO_VERSION: '1.18'
 
 jobs:
-<<<<<<< HEAD
-=======
-  detect-noop:
-    runs-on: ubuntu-latest
-    outputs:
-      noop: ${{ steps.noop.outputs.should_skip  }}
-    steps:
-      - name: Detect No-op Changes
-        id: noop
-        uses: fkirc/skip-duplicate-actions@v5.2.0
-        with:
-          github_token: ${{ secrets.GITHUB_TOKEN  }}
-          do_not_skip: '["workflow_dispatch", "schedule", "push"]'
-          concurrent_skipping: false
-
->>>>>>> b1765526
   export-registry:
     runs-on: ubuntu-20.04
     outputs:
@@ -107,14 +91,4 @@
         if: ${{ always() }}
         run: |
           set +e
-<<<<<<< HEAD
-          az group delete --name "${{ env.CLUSTER_NAME }}" --yes --no-wait || true
-
-      - uses: actions/delete-package-versions@v3
-        if: ${{ always() }}
-        with:
-          package-name: "virtual-kubelet"
-          token: ${{ secrets.GITHUB_TOKEN }}
-=======
-          az group delete --name "${{ env.CLUSTER_NAME }}" --yes --no-wait || true
->>>>>>> b1765526
+          az group delete --name "${{ env.CLUSTER_NAME }}" --yes --no-wait || true