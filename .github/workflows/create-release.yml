name: Create release
on:
  pull_request:
    branches:
      - release-**
    types: [ closed ]

permissions:
  contents: write
  packages: write
  actions: read
  pull-requests: read

env:
  REGISTRY: ghcr.io
  # Common versions
  GO_VERSION: '1.20'

jobs:
  check-tag:
    if: github.event.pull_request.merged == true && contains(github.event.pull_request.title, 'update manifest and helm charts')
    runs-on: ubuntu-latest
    outputs:
      release-tag: ${{ steps.set-tags.outputs.release-tag }}
      init-tag: ${{ steps.set-tags.outputs.init-tag }}
    steps:
      - name: Harden Runner
        uses: step-security/harden-runner@17d0e2bd7d51742c71671bd19fa12bdc9d40a3d6 # v2.8.1
        with:
          egress-policy: audit

      - name: Checkout
        uses: actions/checkout@692973e3d937129bcbf40652eb9f2f61becf3332 # v4.1.7
        with:
          fetch-depth: 0

      - id: set-tags
        name: set-tags
        run: |
          echo "release-tag=$(echo ${{ github.event.pull_request.head.ref }} | tr '-' '\n' | grep 'v[0-9]\.[0-9]\.[0-9]' | head -n 1)" >> $GITHUB_OUTPUT
          echo "init-tag=$(echo ${{ github.event.pull_request.head.ref }} | tr '-' '\n' | grep 'v[0-9]\.[0-9]\.[0-9]' | sed -n '2p')" >> $GITHUB_OUTPUT

      - id: check-tag
        name: Check for Tag
        run: |
          if git show-ref --tags --verify --quiet "refs/tags/${{ steps.set-tags.outputs.release-tag }}"; then
            echo "create_tag=$(echo 'false' )" >> $GITHUB_OUTPUT
          else
            echo "create_tag=$(echo 'true' )" >> $GITHUB_OUTPUT
          fi

      - name: 'Create tag'
        if:  steps.check-tag.outputs.create_tag == 'true'
        uses: actions/github-script@v7
        with:
          script: |
            github.rest.git.createRef({
              owner: context.repo.owner,
              repo: context.repo.repo,
              ref: 'refs/tags/${{ steps.set-tags.outputs.release-tag }}',
              sha: context.sha
            })

  create-release:
    runs-on: ubuntu-latest
    needs:
      - check-tag
    steps:
      - name: Set up Go ${{ env.GO_VERSION }}
        uses: actions/setup-go@v5
        with:
          go-version: ${{ env.GO_VERSION  }}

      - name: Checkout
        uses: actions/checkout@v4
        with:
          submodules: true
          fetch-depth: 0
          ref: ${{ needs.check-tag.outputs.release-tag }}

      - name: Goreleaser
        uses: goreleaser/goreleaser-action@v6
        with:
          version: latest
          args: release --clean --timeout 60m --verbose
        env:
          GITHUB_TOKEN: ${{ secrets.GITHUB_TOKEN }}
          GORELEASER_CURRENT_TAG:  ${{ needs.check-tag.outputs.release-tag }}

  export-registry:
    runs-on: ubuntu-latest
    outputs:
      registry: ${{ steps.export.outputs.registry }}
    steps:
      - id: export
        run: |
          # registry must be in lowercase
          echo "::set-output name=registry::$(echo "${{ env.REGISTRY }}/${{ github.repository }}" | tr [:upper:] [:lower:])"

  publish-image:
    needs:
<<<<<<< HEAD
      - check-tag
      - export-registry
    uses: ./.github/workflows/publish-image.yml
    with:
      registry: ${{ needs.export-registry.outputs.registry }}
      release_version: ${{ needs.check-tag.outputs.release-tag }}
=======
    - export-registry
    - create-release
    env:
      REGISTRY: ${{ needs.export-registry.outputs.registry }}
      INIT_IMG_TAG : 0.2.0
    runs-on: ubuntu-20.04
    steps:
      - id: get-tag
        name: Get tag
        run: echo "tag=$(echo ${{ github.event.pull_request.head.ref }} | tr -d release-)" >> $GITHUB_OUTPUT
      - uses: actions/checkout@v4
        with:
          submodules: true
          fetch-depth: 0
          ref: ${{ steps.get-tag.outputs.tag }}
      - name: Login to ${{ env.REGISTRY }}
        uses: docker/login-action@9780b0c442fbb1117ed29e0efdff1e18412f7567
        with:
          registry: ${{ env.REGISTRY }}
          username: ${{ github.actor }}
          password: ${{ secrets.GITHUB_TOKEN }}
      - name: Set Image tag
        run: |
          ver=${{ steps.get-tag.outputs.tag }}
          echo "IMG_TAG=${ver#"v"}" >> $GITHUB_ENV
      - name: Build and push image
        run: |
          OUTPUT_TYPE=type=registry make docker-build-image
          OUTPUT_TYPE=type=registry make docker-build-init-image
        env:
          VERSION: ${{ env.IMG_TAG }}
>>>>>>> 4a409232

  publish-init-validation-image:
    needs:
      - check-tag
      - export-registry
    uses: ./.github/workflows/publish-init-container-image.yml
    with:
      registry: ${{ needs.export-registry.outputs.registry }}
      init_container_version: ${{ needs.check-tag.outputs.init-tag }}<|MERGE_RESOLUTION|>--- conflicted
+++ resolved
@@ -99,46 +99,12 @@
 
   publish-image:
     needs:
-<<<<<<< HEAD
       - check-tag
       - export-registry
     uses: ./.github/workflows/publish-image.yml
     with:
       registry: ${{ needs.export-registry.outputs.registry }}
       release_version: ${{ needs.check-tag.outputs.release-tag }}
-=======
-    - export-registry
-    - create-release
-    env:
-      REGISTRY: ${{ needs.export-registry.outputs.registry }}
-      INIT_IMG_TAG : 0.2.0
-    runs-on: ubuntu-20.04
-    steps:
-      - id: get-tag
-        name: Get tag
-        run: echo "tag=$(echo ${{ github.event.pull_request.head.ref }} | tr -d release-)" >> $GITHUB_OUTPUT
-      - uses: actions/checkout@v4
-        with:
-          submodules: true
-          fetch-depth: 0
-          ref: ${{ steps.get-tag.outputs.tag }}
-      - name: Login to ${{ env.REGISTRY }}
-        uses: docker/login-action@9780b0c442fbb1117ed29e0efdff1e18412f7567
-        with:
-          registry: ${{ env.REGISTRY }}
-          username: ${{ github.actor }}
-          password: ${{ secrets.GITHUB_TOKEN }}
-      - name: Set Image tag
-        run: |
-          ver=${{ steps.get-tag.outputs.tag }}
-          echo "IMG_TAG=${ver#"v"}" >> $GITHUB_ENV
-      - name: Build and push image
-        run: |
-          OUTPUT_TYPE=type=registry make docker-build-image
-          OUTPUT_TYPE=type=registry make docker-build-init-image
-        env:
-          VERSION: ${{ env.IMG_TAG }}
->>>>>>> 4a409232
 
   publish-init-validation-image:
     needs:
