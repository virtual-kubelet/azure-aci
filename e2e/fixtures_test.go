--- conflicted
+++ resolved
@@ -10,11 +10,7 @@
 
 //delete invisible characters
 func cleanString(toClean string) string {
-<<<<<<< HEAD
 	re := regexp.MustCompile(`\x1B\[[0-9;]*[a-zA-Z]`)
-=======
-	re := regexp.MustCompile("\\x1B\\[[0-9;]*[a-zA-Z]")
->>>>>>> 80e7dee5
 	return re.ReplaceAllString(toClean, "")
 }
 
@@ -37,16 +33,10 @@
 }
 
 //create the pod 'podName' with the pod specs on 'podDir'
-<<<<<<< HEAD
-func CreatePodFromKubectl(t *testing.T, podName string, podDir string) {
-	cmd := kubectl("apply", "-f", podDir)
-	if out, err := cmd.CombinedOutput(); err != nil {
-=======
 func CreatePodFromKubectl(t *testing.T, podName string, podDir string, namespace string) {
 	cmd := kubectl("apply", "-f", podDir, "--namespace="+namespace)
 	out, err := cmd.CombinedOutput()
 	if err != nil {
->>>>>>> 80e7dee5
 		t.Fatal(string(out))
 	}
 
@@ -55,20 +45,6 @@
 	if !ok {
 		timeout = 300 * time.Second
 	}
-<<<<<<< HEAD
-	cmd = kubectl("wait", "--for=condition=ready", "--timeout="+timeout.String(), "pod/"+podName)
-	if out, err := cmd.CombinedOutput(); err != nil {
-		t.Fatal(string(out))
-	}
-
-	t.Log("success create pod")
-}
-
-//delete pod
-func DeletePodFromKubectl(t *testing.T, podName string) {
-	t.Log("clean up pod")
-	cmd := kubectl("delete", "pod/"+podName)
-=======
 	cmd = kubectl("wait", "--for=condition=ready", "--timeout="+timeout.String(), "pod/"+podName, "--namespace="+namespace)
 	if out, err := cmd.CombinedOutput(); err != nil {
 		t.Fatal(string(out))
@@ -78,7 +54,6 @@
 //delete pod
 func DeletePodFromKubectl(t *testing.T, podName string, namespace string) {
 	cmd := kubectl("delete", "pod/"+podName, "--namespace="+namespace)
->>>>>>> 80e7dee5
 	if out, err := cmd.CombinedOutput(); err != nil {
 		t.Fatal(string(out))
 	}
