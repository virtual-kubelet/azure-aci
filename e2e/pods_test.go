package e2e

import (
	"testing"
	"time"
	"io/ioutil"
	"os/exec"

	"gotest.tools/assert"
)

func TestPodLifecycle(t *testing.T) {
	// delete the namespace first
	cmd := kubectl("delete", "namespace", "vk-test", "--ignore-not-found")
	if out, err := cmd.CombinedOutput(); err != nil {
		t.Fatal(string(out))
	}

	// create namespace
	cmd = kubectl("apply", "-f", "fixtures/namespace.yml")
	if out, err := cmd.CombinedOutput(); err != nil {
		t.Fatal(string(out))
	}

	cmd = kubectl("apply", "-f", "fixtures/hpa.yml", "--namespace=vk-test")
	if out, err := cmd.CombinedOutput(); err != nil {
		t.Fatal(string(out))
	}

	deadline, ok := t.Deadline()
	timeout := time.Until(deadline)
	if !ok {
		timeout = 300 * time.Second
	}
	cmd = kubectl("wait", "--for=condition=ready", "--timeout="+timeout.String(), "pod/vk-e2e-hpa", "--namespace=vk-test")
	if out, err := cmd.CombinedOutput(); err != nil {
		t.Fatal(string(out))
	}
	t.Log("success create pod")

	// query metrics
	deadline = time.Now().Add(5 * time.Minute)
	for {
		t.Log("query metrics ....")
		cmd = kubectl("get", "--raw", "/apis/metrics.k8s.io/v1beta1/namespaces/vk-test/pods/vk-e2e-hpa")
		out, err := cmd.CombinedOutput()
		if time.Now().After(deadline) {
			t.Fatal("failed to query pod's stats from metrics server API")
		}
		if err == nil {
			t.Logf("success query metrics %s", string(out))
			break
		}
		time.Sleep(10 * time.Second)
	}

<<<<<<< HEAD
	t.Log("clean up")
	cmd = kubectl("delete", "namespace", "vk-test", "--ignore-not-found")
	if out, err := cmd.CombinedOutput(); err != nil {
		t.Fatal(string(out))
	}
}

func TestPodWithInitContainers(t *testing.T) {
	// delete the namespace first
	cmd := kubectl("delete", "namespace", "vk-test", "--ignore-not-found")
	if out, err := cmd.CombinedOutput(); err != nil {
		t.Fatal(string(out))
	}

	// create namespace
	cmd = kubectl("apply", "-f", "fixtures/namespace.yml")
	if out, err := cmd.CombinedOutput(); err != nil {
		t.Fatal(string(out))
	}

	testStorageAccount := os.Getenv("CSI_DRIVER_STORAGE_ACCOUNT_NAME")
	testStorageKey := os.Getenv("CSI_DRIVER_STORAGE_ACCOUNT_KEY")

	cmd = kubectl("create", "secret", "generic", "csidriversecret", "--from-literal", "azurestorageaccountname="+testStorageAccount, "--from-literal", "azurestorageaccountkey="+testStorageKey, "--namespace=vk-test")
	if out, err := cmd.CombinedOutput(); err != nil {
		t.Fatal(string(out))
	}

	cmd = kubectl("apply", "-f", "fixtures/initcontainers_pod.yml")
	if out, err := cmd.CombinedOutput(); err != nil {
		t.Fatal(string(out))
	}
	deadline, ok := t.Deadline()
	timeout := time.Until(deadline)
	if !ok {
		timeout = 300 * time.Second
	}
	cmd = kubectl("wait", "--for=condition=ready", "--timeout="+timeout.String(), "pod/vk-e2e-initcontainers", "--namespace=vk-test")
	if out, err := cmd.CombinedOutput(); err != nil {
		t.Fatal(string(out))
	}
	t.Log("success create pod")

	// query metrics
	deadline = time.Now().Add(10 * time.Minute)
	for {
		t.Log("query metrics ....")
		cmd = kubectl("get", "--raw", "/apis/metrics.k8s.io/v1beta1/namespaces/vk-test/pods/vk-e2e-initcontainers")
		out, err := cmd.CombinedOutput()
		if time.Now().After(deadline) {
			t.Fatal("failed to query pod's stats from metrics server API")
		}
		if err == nil {
			t.Logf("success query metrics %s", string(out))
			break
		}
		time.Sleep(10 * time.Second)
	}
	t.Log("clean up")
	cmd = kubectl("delete", "namespace", "vk-test", "--ignore-not-found")
	if out, err := cmd.CombinedOutput(); err != nil {
		t.Fatal(string(out))
	}
}

func TestPodWithInitContainersOrder(t *testing.T) {
	// delete the namespace first
	cmd := kubectl("delete", "namespace", "vk-test", "--ignore-not-found")
	if out, err := cmd.CombinedOutput(); err != nil {
		t.Fatal(string(out))
	}

	// create namespace
	cmd = kubectl("apply", "-f", "fixtures/namespace.yml")
	if out, err := cmd.CombinedOutput(); err != nil {
		t.Fatal(string(out))
	}

	testStorageAccount := os.Getenv("CSI_DRIVER_STORAGE_ACCOUNT_NAME")
	testStorageKey := os.Getenv("CSI_DRIVER_STORAGE_ACCOUNT_KEY")

	cmd = kubectl("create", "secret", "generic", "csidriversecret", "--from-literal", "azurestorageaccountname="+testStorageAccount, "--from-literal", "azurestorageaccountkey="+testStorageKey, "--namespace=vk-test")
	if out, err := cmd.CombinedOutput(); err != nil {
		t.Fatal(string(out))
	}

	cmd = kubectl("apply", "-f", "fixtures/initcontainers_ordertest_pod.yml")
	if out, err := cmd.CombinedOutput(); err != nil {
		t.Fatal(string(out))
	}
	deadline, ok := t.Deadline()
	timeout := time.Until(deadline)
	if !ok {
		timeout = 300 * time.Second
	}
	cmd = kubectl("wait", "--for=condition=ready", "--timeout="+timeout.String(), "pod/vk-e2e-initcontainers-order", "--namespace=vk-test")
	if out, err := cmd.CombinedOutput(); err != nil {
		t.Fatal(string(out))
	}
	t.Log("success create pod")

	// download file created by pod
	cmd = exec.Command("az", "storage", "file", "download", "--account-name", testStorageAccount, "--account-key", testStorageKey, "-s", "vncsidriversharename", "-p", "newfile.txt")
	cmd.Env = os.Environ()
	if out, err := cmd.CombinedOutput(); err != nil {
		t.Fatal(string(out))
	}
	t.Log("file newfile.txt downloaded from storage account")

	file, err := ioutil.ReadFile("newfile.txt")
	if err != nil {
		t.Fatal("could not read downloaded file")
	}
	t.Log("read file content successfully")

	fileContent := string(file)
	expectedString := "Hi from init-container-01\nHi from container\n"
	assert.Equal(t, fileContent, expectedString, "file content doesn't match expected value")

	t.Log("clean up")
	cmd = kubectl("delete", "namespace", "vk-test", "--ignore-not-found")
	if out, err := cmd.CombinedOutput(); err != nil {
=======
	// check pod status
	t.Log("get pod status ....")
	cmd = kubectl("get", "pod", "--field-selector=status.phase=Running", "--namespace=vk-test", "--output=jsonpath={.items..metadata.name}")
	out, err := cmd.CombinedOutput()
	if err != nil {
>>>>>>> 72ff2274
		t.Fatal(string(out))
	}
	if string(out) != "vk-e2e-hpa" {
		t.Fatal("failed to get pod's status")
	}
	t.Logf("success query pod status %s", string(out))

	// check container status
	t.Log("get container status ....")
	cmd = kubectl("get", "pod", "vk-e2e-hpa", "--namespace=vk-test", "--output=jsonpath={.status.containerStatuses[0].ready}")
	out, err = cmd.CombinedOutput()
	if err != nil {
		t.Fatal(string(out))
	}
	if string(out) != "true" {
		t.Fatal("failed to get pod's status")
	}
	t.Logf("success query container status %s", string(out))

	t.Log("clean up pod")
	cmd = kubectl("delete", "namespace", "vk-test", "--ignore-not-found")
	if out, err := cmd.CombinedOutput(); err != nil {
		t.Fatal(string(out))
	}
}<|MERGE_RESOLUTION|>--- conflicted
+++ resolved
@@ -5,6 +5,7 @@
 	"time"
 	"io/ioutil"
 	"os/exec"
+	"os"
 
 	"gotest.tools/assert"
 )
@@ -54,7 +55,30 @@
 		time.Sleep(10 * time.Second)
 	}
 
-<<<<<<< HEAD
+	// check pod status
+	t.Log("get pod status ....")
+	cmd = kubectl("get", "pod", "--field-selector=status.phase=Running", "--namespace=vk-test", "--output=jsonpath={.items..metadata.name}")
+	out, err := cmd.CombinedOutput()
+	if err != nil {
+		t.Fatal(string(out))
+	}
+	if string(out) != "vk-e2e-hpa" {
+		t.Fatal("failed to get pod's status")
+	}
+	t.Logf("success query pod status %s", string(out))
+
+	// check container status
+	t.Log("get container status ....")
+	cmd = kubectl("get", "pod", "vk-e2e-hpa", "--namespace=vk-test", "--output=jsonpath={.status.containerStatuses[0].ready}")
+	out, err = cmd.CombinedOutput()
+	if err != nil {
+		t.Fatal(string(out))
+	}
+	if string(out) != "true" {
+		t.Fatal("failed to get pod's status")
+	}
+	t.Logf("success query container status %s", string(out))
+
 	t.Log("clean up")
 	cmd = kubectl("delete", "namespace", "vk-test", "--ignore-not-found")
 	if out, err := cmd.CombinedOutput(); err != nil {
@@ -113,6 +137,31 @@
 		}
 		time.Sleep(10 * time.Second)
 	}
+
+	// check pod status
+	t.Log("get pod status ....")
+	cmd = kubectl("get", "pod", "--field-selector=status.phase=Running", "--namespace=vk-test", "--output=jsonpath={.items..metadata.name}")
+	out, err := cmd.CombinedOutput()
+	if err != nil {
+		t.Fatal(string(out))
+	}
+	if string(out) != "vk-e2e-initcontainers" {
+		t.Fatal("failed to get pod's status")
+	}
+	t.Logf("success query pod status %s", string(out))
+
+	// check container status
+	t.Log("get container status ....")
+	cmd = kubectl("get", "pod", "vk-e2e-initcontainers", "--namespace=vk-test", "--output=jsonpath={.status.containerStatuses[0].ready}")
+	out, err = cmd.CombinedOutput()
+	if err != nil {
+		t.Fatal(string(out))
+	}
+	if string(out) != "true" {
+		t.Fatal("failed to get pod's status")
+	}
+	t.Logf("success query container status %s", string(out))
+
 	t.Log("clean up")
 	cmd = kubectl("delete", "namespace", "vk-test", "--ignore-not-found")
 	if out, err := cmd.CombinedOutput(); err != nil {
@@ -174,26 +223,21 @@
 	expectedString := "Hi from init-container-01\nHi from container\n"
 	assert.Equal(t, fileContent, expectedString, "file content doesn't match expected value")
 
-	t.Log("clean up")
-	cmd = kubectl("delete", "namespace", "vk-test", "--ignore-not-found")
-	if out, err := cmd.CombinedOutput(); err != nil {
-=======
 	// check pod status
 	t.Log("get pod status ....")
 	cmd = kubectl("get", "pod", "--field-selector=status.phase=Running", "--namespace=vk-test", "--output=jsonpath={.items..metadata.name}")
 	out, err := cmd.CombinedOutput()
 	if err != nil {
->>>>>>> 72ff2274
-		t.Fatal(string(out))
-	}
-	if string(out) != "vk-e2e-hpa" {
+		t.Fatal(string(out))
+	}
+	if string(out) != "vk-e2e-initcontainers-order" {
 		t.Fatal("failed to get pod's status")
 	}
 	t.Logf("success query pod status %s", string(out))
 
 	// check container status
 	t.Log("get container status ....")
-	cmd = kubectl("get", "pod", "vk-e2e-hpa", "--namespace=vk-test", "--output=jsonpath={.status.containerStatuses[0].ready}")
+	cmd = kubectl("get", "pod", "vk-e2e-initcontainers-order", "--namespace=vk-test", "--output=jsonpath={.status.containerStatuses[0].ready}")
 	out, err = cmd.CombinedOutput()
 	if err != nil {
 		t.Fatal(string(out))
