/*
Copyright (c) Microsoft Corporation.
Licensed under the Apache 2.0 license.
*/
package provider

import (
	"context"
	"encoding/base64"
	"encoding/json"
	"fmt"
	"io"
	"os"
	"reflect"
	"strings"
	"time"
	"regexp"

	azaci "github.com/Azure/azure-sdk-for-go/services/containerinstance/mgmt/2021-10-01/containerinstance"
	"github.com/gorilla/websocket"
	"github.com/pkg/errors"
	"github.com/virtual-kubelet/azure-aci/client/aci"
	"github.com/virtual-kubelet/azure-aci/pkg/analytics"
	"github.com/virtual-kubelet/azure-aci/pkg/auth"
	client2 "github.com/virtual-kubelet/azure-aci/pkg/client"
	"github.com/virtual-kubelet/azure-aci/pkg/metrics"
	"github.com/virtual-kubelet/azure-aci/pkg/validation"
	"github.com/virtual-kubelet/node-cli/manager"
	"github.com/virtual-kubelet/virtual-kubelet/errdefs"
	"github.com/virtual-kubelet/virtual-kubelet/log"
	"github.com/virtual-kubelet/virtual-kubelet/node/api"
	"github.com/virtual-kubelet/virtual-kubelet/trace"
	v1 "k8s.io/api/core/v1"
	metav1 "k8s.io/apimachinery/pkg/apis/meta/v1"
	"k8s.io/apimachinery/pkg/util/intstr"
	armmsi "github.com/Azure/azure-sdk-for-go/sdk/resourcemanager/msi/armmsi"
)

const (
	// The service account secret mount path.
	serviceAccountSecretMountPath = "/var/run/secrets/kubernetes.io/serviceaccount"

	virtualKubeletDNSNameLabel = "virtualkubelet.io/dnsnamelabel"

	subnetDelegationService = "Microsoft.ContainerInstance/containerGroups"
	// Parameter names defined in azure file CSI driver, refer to
	// https://github.com/kubernetes-sigs/azurefile-csi-driver/blob/master/docs/driver-parameters.md
	azureFileShareName  = "shareName"
	azureFileSecretName = "secretName"
	// AzureFileDriverName is the name of the CSI driver for Azure File
	AzureFileDriverName         = "file.csi.azure.com"
	azureFileStorageAccountName = "azurestorageaccountname"
	azureFileStorageAccountKey  = "azurestorageaccountkey"

	LogAnalyticsMetadataKeyNodeName          string = "node-name"
	LogAnalyticsMetadataKeyClusterResourceID string = "cluster-resource-id"
)

const (
	gpuResourceName   = "nvidia.com/gpu"
	gpuTypeAnnotation = "virtual-kubelet.io/gpu-type"
)

const (
	statusReasonPodDeleted            = "NotFound"
	statusMessagePodDeleted           = "The pod may have been deleted from the provider"
	containerExitCodePodDeleted int32 = 0
)

// ACIProvider implements the virtual-kubelet provider interface and communicates with Azure's ACI APIs.
type ACIProvider struct {
	azClientsAPIs            client2.AzClientsInterface
	resourceManager          *manager.ResourceManager
	containerGroupExtensions []*client2.Extension

	resourceGroup      string
	region             string
	nodeName           string
	operatingSystem    string
	cpu                string
	memory             string
	pods               string
	gpu                string
	gpuSKUs            []azaci.GpuSku
	internalIP         string
	daemonEndpointPort int32
	diagnostics        *azaci.ContainerGroupDiagnostics
	subnetName         string
	subnetCIDR         string
	vnetSubscriptionID string
	vnetName           string
	vnetResourceGroup  string
	clusterDomain      string
	kubeDNSIP          string
	tracker            *PodsTracker

	*metrics.ACIPodMetricsProvider
}

// AuthConfig is the secret returned from an ImageRegistryCredential
type AuthConfig struct {
	Username      string `json:"username,omitempty"`
	Password      string `json:"password,omitempty"`
	Auth          string `json:"auth,omitempty"`
	Email         string `json:"email,omitempty"`
	ServerAddress string `json:"serveraddress,omitempty"`
	IdentityToken string `json:"identitytoken,omitempty"`
	RegistryToken string `json:"registrytoken,omitempty"`
}

// See https://learn.microsoft.com/en-us/azure/container-instances/container-instances-region-availability
var validAciRegions = []string{
	"australiaeast",
	"australiasoutheast",
	"brazilsouth",
	"canadacentral",
	"canadaeast",
	"centralindia",
	"centralus",
	"centraluseuap",
	"eastasia",
	"eastus",
	"eastus2",
	"eastus2euap",
	"francecentral",
	"germanywestcentral",
	"japaneast",
	"japanwest",
	"jioindiawest",
	"koreacentral",
	"northcentralus",
	"northeurope",
	"norwayeast",
	"norwaywest",
	"southafricanorth",
	"southcentralus",
	"southindia",
	"southeastasia",
	"swedencentral",
	"swedensouth",
	"switzerlandnorth",
	"switzerlandwest",
	"uaenorth",
	"uksouth",
	"ukwest",
	"westcentralus",
	"westeurope",
	"westindia",
	"westus",
	"westus2",
	"westus3",
	"usgovvirginia",
	"usgovarizona",
}

// isValidACIRegion checks to make sure we're using a valid ACI region
func isValidACIRegion(region string) bool {
	regionLower := strings.ToLower(region)
	regionTrimmed := strings.Replace(regionLower, " ", "", -1)

	for _, validRegion := range validAciRegions {
		if regionTrimmed == validRegion {
			return true
		}
	}

	return false
}

// NewACIProvider creates a new ACIProvider.
func NewACIProvider(ctx context.Context, config string, azConfig auth.Config, azAPIs client2.AzClientsInterface, rm *manager.ResourceManager, nodeName, operatingSystem string, internalIP string, daemonEndpointPort int32, clusterDomain string) (*ACIProvider, error) {
	var p ACIProvider
	var err error

	if config != "" {
		f, err := os.Open(config)
		if err != nil {
			return nil, err
		}
		defer f.Close()

		if err := p.loadConfig(f); err != nil {
			return nil, err
		}
	}

	p.azClientsAPIs = azAPIs
	p.resourceManager = rm
	p.clusterDomain = clusterDomain
	p.operatingSystem = operatingSystem
	p.nodeName = nodeName
	p.internalIP = internalIP
	p.daemonEndpointPort = daemonEndpointPort

	if azConfig.AKSCredential != nil {
		p.resourceGroup = azConfig.AKSCredential.ResourceGroup
		p.region = azConfig.AKSCredential.Region

		p.vnetName = azConfig.AKSCredential.VNetName
		p.vnetResourceGroup = azConfig.AKSCredential.VNetResourceGroup
	}

	if p.vnetResourceGroup == "" {
		p.vnetResourceGroup = p.resourceGroup
	}
	// If the log analytics file has been specified, load workspace credentials from the file
	if logAnalyticsAuthFile := os.Getenv("LOG_ANALYTICS_AUTH_LOCATION"); logAnalyticsAuthFile != "" {
		p.diagnostics, err = analytics.NewContainerGroupDiagnosticsFromFile(logAnalyticsAuthFile)
		if err != nil {
			return nil, err
		}
	}

	// If we have both the log analytics workspace id and key, add them to the provider
	// Environment variables overwrite the values provided in the file
	if logAnalyticsID := os.Getenv("LOG_ANALYTICS_ID"); logAnalyticsID != "" {
		if logAnalyticsKey := os.Getenv("LOG_ANALYTICS_KEY"); logAnalyticsKey != "" {
			p.diagnostics, err = analytics.NewContainerGroupDiagnostics(logAnalyticsID, logAnalyticsKey)
			if err != nil {
				return nil, err
			}
		}
	}

	if clusterResourceID := os.Getenv("CLUSTER_RESOURCE_ID"); clusterResourceID != "" {
		if p.diagnostics != nil && p.diagnostics.LogAnalytics != nil {
			p.diagnostics.LogAnalytics.LogType = azaci.LogAnalyticsLogTypeContainerInsights
			p.diagnostics.LogAnalytics.Metadata = map[string]*string{
				LogAnalyticsMetadataKeyClusterResourceID: &clusterResourceID,
				LogAnalyticsMetadataKeyNodeName:          &nodeName,
			}
		}
	}

	if rg := os.Getenv("ACI_RESOURCE_GROUP"); rg != "" {
		p.resourceGroup = rg
	}
	if p.resourceGroup == "" {
		return nil, errors.New("Resource group can not be empty please set ACI_RESOURCE_GROUP")
	}

	if r := os.Getenv("ACI_REGION"); r != "" {
		p.region = r
	}
	if p.region == "" {
		return nil, errors.New("Region can not be empty please set ACI_REGION")
	}

	if r := p.region; !isValidACIRegion(r) {
		unsupportedRegionMessage := fmt.Sprintf("Region %s is invalid. Current supported regions are: %s",
			r, strings.Join(validAciRegions, ", "))
		return nil, errors.New(unsupportedRegionMessage)
	}

	if err := p.setupNodeCapacity(ctx); err != nil {
		return nil, err
	}

	if err := p.setVNETConfig(ctx, &azConfig); err != nil {
		return nil, err
	}

	p.ACIPodMetricsProvider = metrics.NewACIPodMetricsProvider(nodeName, p.resourceGroup, p.resourceManager, p.azClientsAPIs)
	return &p, err
}

func addAzureAttributes(ctx context.Context, span trace.Span, p *ACIProvider) context.Context {
	return span.WithFields(ctx, log.Fields{
		"azure.resourceGroup": p.resourceGroup,
		"azure.region":        p.region,
	})
}

// CreatePod accepts a Pod definition and creates
// an ACI deployment
func (p *ACIProvider) CreatePod(ctx context.Context, pod *v1.Pod) error {
	var err error
	ctx, span := trace.StartSpan(ctx, "aci.CreatePod")
	defer span.End()
	ctx = addAzureAttributes(ctx, span, p)

	cg := &client2.ContainerGroupWrapper{
		ContainerGroupPropertiesWrapper: &client2.ContainerGroupPropertiesWrapper{
			ContainerGroupProperties: &azaci.ContainerGroupProperties{},
		},
	}

	cg.Location = &p.region
	cg.ContainerGroupPropertiesWrapper.ContainerGroupProperties.RestartPolicy = azaci.ContainerGroupRestartPolicy(pod.Spec.RestartPolicy)
	cg.ContainerGroupPropertiesWrapper.ContainerGroupProperties.OsType = azaci.OperatingSystemTypes(p.operatingSystem)

	// get containers
	containers, err := p.getContainers(pod)
	if err != nil {
		return err
	}
	// get registry creds
	creds, err := p.getImagePullSecrets(pod)
	if err != nil {
		return err
	}
	// get volumes
	volumes, err := p.getVolumes(ctx, pod)
	if err != nil {
		return err

	}

<<<<<<< HEAD

	// if no username credentials are provided use agentpool MI if for pulling images from ACR
	if len(*creds) == 0 {
		agentPoolKubeletIdentity, err := p.GetAgentPoolKubeletIdentity(ctx, pod)
		if err != nil {
			log.G(ctx).Infof("could not find Agent pool identity %v", err)
		}

		SetContainerGroupIdentity(agentPoolKubeletIdentity, azaci.ResourceIdentityTypeUserAssigned, cg)
		creds = p.getManagedIdentityImageRegistryCredentials(pod, agentPoolKubeletIdentity, cg)
	}


=======
	// get initContainers
	initContainers, err := p.getInitContainers(ctx, pod)
	if err != nil {
		return err
	}

>>>>>>> 93389d1f
	// assign all the things
	cg.ContainerGroupPropertiesWrapper.ContainerGroupProperties.InitContainers = &initContainers
	cg.ContainerGroupPropertiesWrapper.ContainerGroupProperties.Containers = containers
	cg.ContainerGroupPropertiesWrapper.ContainerGroupProperties.Volumes = &volumes
	cg.ContainerGroupPropertiesWrapper.ContainerGroupProperties.ImageRegistryCredentials = creds
	cg.ContainerGroupPropertiesWrapper.ContainerGroupProperties.Diagnostics = p.getDiagnostics(pod)

	filterWindowsServiceAccountSecretVolume(ctx, p.operatingSystem, cg)

	// create ipaddress if containerPort is used
	count := 0
	for _, container := range *containers {
		count = count + len(*container.Ports)
	}
	ports := make([]azaci.Port, 0, count)
	for c := range *containers {
		containerPorts := ((*containers)[c]).Ports
		for p := range *containerPorts {
			ports = append(ports, azaci.Port{
				Port:     (*containerPorts)[p].Port,
				Protocol: azaci.ContainerGroupNetworkProtocolTCP,
			})
		}
	}
	if len(ports) > 0 && p.subnetName == "" {
		cg.ContainerGroupPropertiesWrapper.ContainerGroupProperties.IPAddress = &azaci.IPAddress{
			Ports: &ports,
			Type:  azaci.ContainerGroupIPAddressTypePublic,
		}

		if dnsNameLabel := pod.Annotations[virtualKubeletDNSNameLabel]; dnsNameLabel != "" {
			cg.ContainerGroupPropertiesWrapper.ContainerGroupProperties.IPAddress.DNSNameLabel = &dnsNameLabel
		}
	}

	podUID := string(pod.UID)
	podCreationTimestamp := pod.CreationTimestamp.String()
	cg.Tags = map[string]*string{
		"PodName":           &pod.Name,
		"ClusterName":       &pod.ClusterName,
		"NodeName":          &pod.Spec.NodeName,
		"Namespace":         &pod.Namespace,
		"UID":               &podUID,
		"CreationTimestamp": &podCreationTimestamp,
	}

	p.amendVnetResources(ctx, *cg, pod)

	log.G(ctx).Infof("start creating pod %v", pod.Name)
	// TODO: Run in a go routine to not block workers, and use tracker.UpdatePodStatus() based on result.
	return p.azClientsAPIs.CreateContainerGroup(ctx, p.resourceGroup, pod.Namespace, pod.Name, cg)
}

// get list of distinct acr servernames from pod
func (p *ACIProvider) getImageServerNames(pod *v1.Pod) []string {
	serverNamesMap := map[string]int{}
	acrRegexp := "[a-z0-9]+\\.azurecr\\.io"
	for _, container := range pod.Spec.Containers {
		re := regexp.MustCompile(`/`)
		imageSplit := re.Split(container.Image, -1)
		isMatch, _ := regexp.MatchString(acrRegexp, imageSplit[0])
		if len(imageSplit) > 1 && isMatch {
			serverNamesMap[imageSplit[0]] = 0
		}
	}
	serverNames := []string{}
	for k := range serverNamesMap {
		serverNames = append(serverNames, k)
	}
	return serverNames
}

func (p *ACIProvider) getManagedIdentityImageRegistryCredentials(pod *v1.Pod, identity *armmsi.Identity, containerGroup *client2.ContainerGroupWrapper) (*[]azaci.ImageRegistryCredential){
	serverNames := p.getImageServerNames(pod)
	ips := make([]azaci.ImageRegistryCredential, 0, len(pod.Spec.ImagePullSecrets))
	if identity != nil{
		for _, server := range serverNames {
			cred := azaci.ImageRegistryCredential{
				Server:  &server,
				Identity: identity.ID,
			}
			ips = append(ips, cred)
		}
	}
	return &ips

}

func (p *ACIProvider) getDiagnostics(pod *v1.Pod) *azaci.ContainerGroupDiagnostics {
	if p.diagnostics != nil && p.diagnostics.LogAnalytics != nil && p.diagnostics.LogAnalytics.LogType == azaci.LogAnalyticsLogTypeContainerInsights {
		d := *p.diagnostics
		uID := string(pod.ObjectMeta.UID)
		d.LogAnalytics.Metadata[aci.LogAnalyticsMetadataKeyPodUUID] = &uID
		return &d
	}
	return p.diagnostics
}

func containerGroupName(podNS, podName string) string {
	return fmt.Sprintf("%s-%s", podNS, podName)
}

// UpdatePod is a noop, ACI currently does not support live updates of a pod.
func (p *ACIProvider) UpdatePod(ctx context.Context, pod *v1.Pod) error {
	return nil
}

// DeletePod deletes the specified pod out of ACI.
func (p *ACIProvider) DeletePod(ctx context.Context, pod *v1.Pod) error {
	ctx, span := trace.StartSpan(ctx, "aci.DeletePod")
	defer span.End()
	ctx = addAzureAttributes(ctx, span, p)

	log.G(ctx).Infof("start deleting pod %v", pod.Name)
	// TODO: Run in a go routine to not block workers.
	return p.deleteContainerGroup(ctx, pod.Namespace, pod.Name)
}

func (p *ACIProvider) deleteContainerGroup(ctx context.Context, podNS, podName string) error {
	ctx, span := trace.StartSpan(ctx, "aci.deleteContainerGroup")
	defer span.End()
	ctx = addAzureAttributes(ctx, span, p)

	cgName := containerGroupName(podNS, podName)

	err := p.azClientsAPIs.DeleteContainerGroup(ctx, p.resourceGroup, cgName)
	if err != nil {
		log.G(ctx).WithError(err).Errorf("failed to delete container group %v", cgName)
		return err
	}

	if p.tracker != nil {
		// Delete is not a sync API on ACI yet, but will assume with current implementation that termination is completed. Also, till gracePeriod is supported.
		updateErr := p.tracker.UpdatePodStatus(ctx,
			podNS,
			podName,
			func(podStatus *v1.PodStatus) {
				now := metav1.NewTime(time.Now())
				for i := range podStatus.ContainerStatuses {
					if podStatus.ContainerStatuses[i].State.Running == nil {
						continue
					}

					podStatus.ContainerStatuses[i].State.Terminated = &v1.ContainerStateTerminated{
						ExitCode:    containerExitCodePodDeleted,
						Reason:      statusReasonPodDeleted,
						Message:     statusMessagePodDeleted,
						FinishedAt:  now,
						StartedAt:   podStatus.ContainerStatuses[i].State.Running.StartedAt,
						ContainerID: podStatus.ContainerStatuses[i].ContainerID,
					}
					podStatus.ContainerStatuses[i].State.Running = nil
				}
			},
			false,
		)

		if updateErr != nil && !errdefs.IsNotFound(updateErr) {
			log.G(ctx).WithError(updateErr).Errorf("failed to update termination status for cg %v", cgName)
		}
	}

	return nil
}

// GetPod returns a pod by name that is running inside ACI
// returns nil if a pod by that name is not found.
func (p *ACIProvider) GetPod(ctx context.Context, namespace, name string) (*v1.Pod, error) {
	ctx, span := trace.StartSpan(ctx, "aci.GetPod")
	defer span.End()
	ctx = addAzureAttributes(ctx, span, p)

	cg, err := p.azClientsAPIs.GetContainerGroupInfo(ctx, p.resourceGroup, namespace, name, p.nodeName)
	if err != nil {
		return nil, err
	}

	err = validation.ValidateContainerGroup(cg)
	if err != nil {
		return nil, err
	}
	return p.containerGroupToPod(cg)
}

// GetContainerLogs returns the logs of a pod by name that is running inside ACI.
func (p *ACIProvider) GetContainerLogs(ctx context.Context, namespace, podName, containerName string, opts api.ContainerLogOpts) (io.ReadCloser, error) {
	ctx, span := trace.StartSpan(ctx, "aci.GetContainerLogs")
	defer span.End()
	ctx = addAzureAttributes(ctx, span, p)

	cg, err := p.azClientsAPIs.GetContainerGroupInfo(ctx, p.resourceGroup, namespace, podName, p.nodeName)
	if err != nil {
		return nil, err
	}

	// get logs from cg
	logContent, err := p.azClientsAPIs.ListLogs(ctx, p.resourceGroup, *cg.Name, containerName, opts)
	if err != nil {
		return nil, err
	}
	if logContent != nil {
		logStr := *logContent
		return io.NopCloser(strings.NewReader(logStr)), nil
	}
	return nil, nil
}

// GetPodFullName as defined in the provider context
func (p *ACIProvider) GetPodFullName(namespace string, pod string) string {
	return fmt.Sprintf("%s-%s", namespace, pod)
}

// RunInContainer executes a command in a container in the pod, copying data
// between in/out/err and the container's stdin/stdout/stderr.
func (p *ACIProvider) RunInContainer(ctx context.Context, namespace, name, container string, cmd []string, attach api.AttachIO) error {
	logger := log.G(ctx).WithField("method", "RunInContainer")
	ctx, span := trace.StartSpan(ctx, "aci.RunInContainer")
	defer span.End()
	ctx = addAzureAttributes(ctx, span, p)

	out := attach.Stdout()
	if out != nil {
		defer out.Close()
	}

	cg, err := p.azClientsAPIs.GetContainerGroupInfo(ctx, p.resourceGroup, namespace, name, p.nodeName)
	if err != nil {
		return err
	}

	// Set default terminal size
	cols := int32(60)
	rows := int32(120)
	cmdParam := strings.Join(cmd, " ")
	req := azaci.ContainerExecRequest{
		Command: &cmdParam,
		TerminalSize: &azaci.ContainerExecRequestTerminalSize{
			Cols: &cols,
			Rows: &rows,
		},
	}

	xcrsp, err := p.azClientsAPIs.ExecuteContainerCommand(ctx, p.resourceGroup, *cg.Name, container, req)
	if err != nil {
		return err
	}

	wsURI := *xcrsp.WebSocketURI
	password := *xcrsp.Password

	c, _, err := websocket.DefaultDialer.Dial(wsURI, nil)
	if err != nil {
		return err
	}
	if err := c.WriteMessage(websocket.TextMessage, []byte(password)); err != nil { // Websocket password needs to be sent before WS terminal is active
		return err
	}

	// Cleanup on exit
	defer c.Close()

	in := attach.Stdin()
	if in != nil {
		go func() {
			for {
				select {
				case <-ctx.Done():
					return
				default:
				}

				var msg = make([]byte, 512)
				n, err := in.Read(msg)
				if err != nil {
					// Handle errors
					return
				}
				if n > 0 { // Only call WriteMessage if there is data to send
					if err = c.WriteMessage(websocket.BinaryMessage, msg[:n]); err != nil {
						logger.Errorf("an error has occurred while trying to write message")
						return
					}
				}
			}
		}()
	}
	if err != nil {
		return err
	}

	if out != nil {
		for {
			select {
			case <-ctx.Done():
				break
			default:
			}

			_, cr, err := c.NextReader()
			if err != nil {
				// Handle errors
				break
			}
			if _, err := io.Copy(out, cr); err != nil {
				logger.Errorf("an error has occurred while trying to copy message")
				break
			}
		}
	}
	if err != nil {
		return err
	}

	return ctx.Err()
}

// GetPodStatus returns the status of a pod by name that is running inside ACI
// returns nil if a pod by that name is not found.
func (p *ACIProvider) GetPodStatus(ctx context.Context, namespace, name string) (*v1.PodStatus, error) {
	ctx, span := trace.StartSpan(ctx, "aci.GetPodStatus")
	defer span.End()
	ctx = addAzureAttributes(ctx, span, p)

	cg, err := p.azClientsAPIs.GetContainerGroupInfo(ctx, p.resourceGroup, namespace, name, p.nodeName)
	if err != nil {
		return nil, err
	}

	err = validation.ValidateContainerGroup(cg)
	if err != nil {
		return nil, err
	}
	return p.getPodStatusFromContainerGroup(cg)
}

// GetPods returns a list of all pods known to be running within ACI.
func (p *ACIProvider) GetPods(ctx context.Context) ([]*v1.Pod, error) {
	ctx, span := trace.StartSpan(ctx, "aci.GetPods")
	defer span.End()
	ctx = addAzureAttributes(ctx, span, p)

	cgs, err := p.azClientsAPIs.GetContainerGroupListResult(ctx, p.resourceGroup)
	if err != nil {
		return nil, err
	}

	if cgs == nil {
		log.G(ctx).Infof("no container groups found for resource group %s", p.resourceGroup)
		return nil, nil
	}
	pods := make([]*v1.Pod, 0, len(*cgs))

	for cgIndex := range *cgs {
		validation.ValidateContainerGroup(&(*cgs)[cgIndex])
		if err != nil {
			return nil, err
		}

		if (*cgs)[cgIndex].Tags["NodeName"] != &p.nodeName {
			continue
		}

		pod, err := p.containerGroupToPod(&(*cgs)[cgIndex])
		if err != nil {
			log.G(ctx).WithFields(log.Fields{
				"name": (*cgs)[cgIndex].Name,
				"id":   (*cgs)[cgIndex].ID,
			}).WithError(err).Errorf("error converting container group %s to pod", (*cgs)[cgIndex].Name)

			continue
		}
		pods = append(pods, pod)
	}

	return pods, nil
}

// NotifyPods instructs the notifier to call the passed in function when
// the pod status changes.
// The provided pointer to a Pod is guaranteed to be used in a read-only
// fashion.
func (p *ACIProvider) NotifyPods(ctx context.Context, notifierCb func(*v1.Pod)) {
	ctx, span := trace.StartSpan(ctx, "ACIProvider.NotifyPods")
	defer span.End()

	// Capture the notifier to be used for communicating updates to VK
	p.tracker = &PodsTracker{
		rm:       p.resourceManager,
		updateCb: notifierCb,
		handler:  p,
	}

	go p.tracker.StartTracking(ctx)
}

// ListActivePods interface impl.
func (p *ACIProvider) ListActivePods(ctx context.Context) ([]PodIdentifier, error) {
	ctx, span := trace.StartSpan(ctx, "ACIProvider.ListActivePods")
	defer span.End()

	providerPods, err := p.GetPods(ctx)
	if err != nil {
		return nil, err
	}
	podsIdentifiers := make([]PodIdentifier, 0, len(providerPods))

	for _, pod := range providerPods {
		podsIdentifiers = append(
			podsIdentifiers,
			PodIdentifier{
				namespace: pod.Namespace,
				name:      pod.Name,
			})
	}

	return podsIdentifiers, nil
}

// FetchPodStatus interface impl
func (p *ACIProvider) FetchPodStatus(ctx context.Context, ns, name string) (*v1.PodStatus, error) {
	ctx, span := trace.StartSpan(ctx, "ACIProvider.FetchPodStatus")
	defer span.End()

	return p.GetPodStatus(ctx, ns, name)
}

// CleanupPod interface impl
func (p *ACIProvider) CleanupPod(ctx context.Context, ns, name string) error {
	ctx, span := trace.StartSpan(ctx, "ACIProvider.CleanupPod")
	defer span.End()

	return p.deleteContainerGroup(ctx, ns, name)
}

// implement NodeProvider

// Ping checks if the node is still active/ready.
func (p *ACIProvider) Ping(ctx context.Context) error {
	return nil
}

func (p *ACIProvider) getImagePullSecrets(pod *v1.Pod) (*[]azaci.ImageRegistryCredential, error) {
	ips := make([]azaci.ImageRegistryCredential, 0, len(pod.Spec.ImagePullSecrets))
	for _, ref := range pod.Spec.ImagePullSecrets {
		secret, err := p.resourceManager.GetSecret(ref.Name, pod.Namespace)
		if err != nil {
			return &ips, err
		}
		if secret == nil {
			return nil, fmt.Errorf("error getting image pull secret")
		}
		switch secret.Type {
		case v1.SecretTypeDockercfg:
			ips, err = readDockerCfgSecret(secret, ips)
		case v1.SecretTypeDockerConfigJson:
			ips, err = readDockerConfigJSONSecret(secret, ips)
		default:
			return nil, fmt.Errorf("image pull secret type is not one of kubernetes.io/dockercfg or kubernetes.io/dockerconfigjson")
		}

		if err != nil {
			return &ips, err
		}

	}
	return &ips, nil
}

func makeRegistryCredential(server string, authConfig AuthConfig) (*azaci.ImageRegistryCredential, error) {
	username := authConfig.Username
	password := authConfig.Password

	if username == "" {
		if authConfig.Auth == "" {
			return nil, fmt.Errorf("no username present in auth config for server: %s", server)
		}

		decoded, err := base64.StdEncoding.DecodeString(authConfig.Auth)
		if err != nil {
			return nil, fmt.Errorf("error decoding the auth for server: %s Error: %v", server, err)
		}

		parts := strings.Split(string(decoded), ":")
		if len(parts) != 2 {
			return nil, fmt.Errorf("malformed auth for server: %s", server)
		}

		username = parts[0]
		password = parts[1]
	}

	cred := azaci.ImageRegistryCredential{
		Server:   &server,
		Username: &username,
		Password: &password,
	}

	return &cred, nil
}

func makeRegistryCredentialFromDockerConfig(server string, configEntry DockerConfigEntry) (*azaci.ImageRegistryCredential, error) {
	if configEntry.Username == "" {
		return nil, fmt.Errorf("no username present in auth config for server: %s", server)
	}

	cred := azaci.ImageRegistryCredential{
		Server:   &server,
		Username: &configEntry.Username,
		Password: &configEntry.Password,
	}

	return &cred, nil
}

func readDockerCfgSecret(secret *v1.Secret, ips []azaci.ImageRegistryCredential) ([]azaci.ImageRegistryCredential, error) {
	var err error
	var authConfigs map[string]AuthConfig
	repoData, ok := secret.Data[v1.DockerConfigKey]

	if !ok {
		return ips, fmt.Errorf("no dockercfg present in secret")
	}

	err = json.Unmarshal(repoData, &authConfigs)
	if err != nil {
		return ips, err
	}

	for server := range authConfigs {
		cred, err := makeRegistryCredential(server, authConfigs[server])
		if err != nil {
			return ips, err
		}

		ips = append(ips, *cred)
	}

	return ips, err
}

func readDockerConfigJSONSecret(secret *v1.Secret, ips []azaci.ImageRegistryCredential) ([]azaci.ImageRegistryCredential, error) {
	var err error
	repoData, ok := secret.Data[v1.DockerConfigJsonKey]

	if !ok {
		return ips, fmt.Errorf("no dockerconfigjson present in secret")
	}

	// Will use K8s config models to handle marshaling (including auth field handling).
	var cfgJson DockerConfigJSON

	err = json.Unmarshal(repoData, &cfgJson)
	if err != nil {
		return ips, err
	}

	auths := cfgJson.Auths
	if len(cfgJson.Auths) == 0 {
		return ips, fmt.Errorf("malformed dockerconfigjson in secret")
	}

	for server := range auths {
		cred, err := makeRegistryCredentialFromDockerConfig(server, auths[server])
		if err != nil {
			return ips, err
		}

		ips = append(ips, *cred)
	}

	return ips, err
}

//verify if Container is properly declared for the use on ACI
func (p *ACIProvider) verifyContainer(container *v1.Container) error {
	if len(container.Command) == 0 && len(container.Args) > 0 {
		return errdefs.InvalidInput("ACI does not support providing args without specifying the command. Please supply both command and args to the pod spec.")
	}
	return nil
}

//this method is used for both initConainers and containers
func (p *ACIProvider) getCommand(container *v1.Container) *[]string {
	command := append(container.Command, container.Args...)
	return &command
}

//get VolumeMounts declared on Container as []aci.VolumeMount
func (p *ACIProvider) getVolumeMounts(container *v1.Container) *[]azaci.VolumeMount {
	volumeMounts := make([]azaci.VolumeMount, 0, len(container.VolumeMounts))
	for i := range container.VolumeMounts {
		volumeMounts = append(volumeMounts, azaci.VolumeMount{
			Name:      &container.VolumeMounts[i].Name,
			MountPath: &container.VolumeMounts[i].MountPath,
			ReadOnly:  &container.VolumeMounts[i].ReadOnly,
		})
	}
	return &volumeMounts
}

//get EnvironmentVariables declared on Container as []aci.EnvironmentVariable
func (p *ACIProvider) getEnvironmentVariables(container *v1.Container) *[]azaci.EnvironmentVariable {
	environmentVariable := make([]azaci.EnvironmentVariable, 0, len(container.Env))
	for i := range container.Env {
		if container.Env[i].Value != "" {
			envVar := getACIEnvVar(container.Env[i])
			environmentVariable = append(environmentVariable, envVar)
		}
	}
	return &environmentVariable
}

//get InitContainers defined in Pod as []aci.InitContainerDefinition
func (p *ACIProvider) getInitContainers(ctx context.Context, pod *v1.Pod) ([]azaci.InitContainerDefinition, error) {
	initContainers := make([]azaci.InitContainerDefinition, 0, len(pod.Spec.InitContainers))
	for i, initContainer := range pod.Spec.InitContainers {
		err := p.verifyContainer(&initContainer)
		if err != nil {
			log.G(ctx).Errorf("couldn't verify container %v", err)
			return nil, err
		}

		if initContainer.Ports != nil {
			log.G(ctx).Errorf("azure container instances initcontainers do not support ports")
			return nil, errdefs.InvalidInput("azure container instances initContainers do not support ports")
		}
		if initContainer.Resources.Requests != nil {
			log.G(ctx).Errorf("azure container instances initcontainers do not support resources requests")
			return nil, errdefs.InvalidInput("azure container instances initContainers do not support resources requests")
		}
		if initContainer.Resources.Limits != nil {
			log.G(ctx).Errorf("azure container instances initcontainers do not support resources limits")
			return nil, errdefs.InvalidInput("azure container instances initContainers do not support resources limits")
		}
		if initContainer.LivenessProbe != nil {
			log.G(ctx).Errorf("azure container instances initcontainers do not support livenessProbe")
			return nil, errdefs.InvalidInput("azure container instances initContainers do not support livenessProbe")
		}
		if initContainer.ReadinessProbe != nil {
			log.G(ctx).Errorf("azure container instances initcontainers do not support readinessProbe")
			return nil, errdefs.InvalidInput("azure container instances initContainers do not support readinessProbe")
		}

		newInitContainer := azaci.InitContainerDefinition{
			Name: &pod.Spec.InitContainers[i].Name,
			InitContainerPropertiesDefinition: &azaci.InitContainerPropertiesDefinition {
				Image: &pod.Spec.InitContainers[i].Image,
				Command: p.getCommand(&pod.Spec.InitContainers[i]),
				VolumeMounts: p.getVolumeMounts(&pod.Spec.InitContainers[i]),
				EnvironmentVariables: p.getEnvironmentVariables(&pod.Spec.InitContainers[i]),
			},
		}

		initContainers = append(initContainers, newInitContainer)
	}
	return initContainers, nil
}

func (p *ACIProvider) getContainers(pod *v1.Pod) (*[]azaci.Container, error) {
	containers := make([]azaci.Container, 0, len(pod.Spec.Containers))

	podContainers := pod.Spec.Containers
	for c := range podContainers {

		if len(podContainers[c].Command) == 0 && len(podContainers[c].Args) > 0 {
			return nil, errdefs.InvalidInput("ACI does not support providing args without specifying the command. Please supply both command and args to the pod spec.")
		}
		cmd := append(podContainers[c].Command, podContainers[c].Args...)
		ports := make([]azaci.ContainerPort, 0, len(podContainers[c].Ports))
		aciContainer := azaci.Container{
			Name: &podContainers[c].Name,
			ContainerProperties: &azaci.ContainerProperties{
				Image:   &podContainers[c].Image,
				Command: &cmd,
				Ports:   &ports,
			},
		}

		for i := range podContainers[c].Ports {
			containerPorts := aciContainer.Ports
			containerPortsList := append(*containerPorts, azaci.ContainerPort{
				Port:     &podContainers[c].Ports[i].ContainerPort,
				Protocol: getProtocol(podContainers[c].Ports[i].Protocol),
			})
			aciContainer.Ports = &containerPortsList
		}

		volMount := make([]azaci.VolumeMount, 0, len(podContainers[c].VolumeMounts))
		aciContainer.VolumeMounts = &volMount
		for v := range podContainers[c].VolumeMounts {
			vol := aciContainer.VolumeMounts
			volList := append(*vol, azaci.VolumeMount{
				Name:      &podContainers[c].VolumeMounts[v].Name,
				MountPath: &podContainers[c].VolumeMounts[v].MountPath,
				ReadOnly:  &podContainers[c].VolumeMounts[v].ReadOnly,
			})
			aciContainer.VolumeMounts = &volList
		}

		initEnv := make([]azaci.EnvironmentVariable, 0, len(podContainers[c].Env))
		aciContainer.EnvironmentVariables = &initEnv
		for _, e := range podContainers[c].Env {
			env := aciContainer.EnvironmentVariables
			if e.Value != "" {
				envVar := getACIEnvVar(e)
				envList := append(*env, envVar)
				aciContainer.EnvironmentVariables = &envList
			}
		}

		// NOTE(robbiezhang): ACI CPU request must be times of 10m
		cpuRequest := 1.00
		if _, ok := podContainers[c].Resources.Requests[v1.ResourceCPU]; ok {
			cpuRequest = float64(podContainers[c].Resources.Requests.Cpu().MilliValue()/10.00) / 100.00
			if cpuRequest < 0.01 {
				cpuRequest = 0.01
			}
		}

		// NOTE(robbiezhang): ACI memory request must be times of 0.1 GB
		memoryRequest := 1.50
		if _, ok := podContainers[c].Resources.Requests[v1.ResourceMemory]; ok {
			memoryRequest = float64(podContainers[c].Resources.Requests.Memory().Value()/100000000.00) / 10.00
			if memoryRequest < 0.10 {
				memoryRequest = 0.10
			}
		}

		aciContainer.Resources = &azaci.ResourceRequirements{
			Requests: &azaci.ResourceRequests{
				CPU:        &cpuRequest,
				MemoryInGB: &memoryRequest,
			},
		}

		if podContainers[c].Resources.Limits != nil {
			cpuLimit := cpuRequest
			if _, ok := podContainers[c].Resources.Limits[v1.ResourceCPU]; ok {
				cpuLimit = float64(podContainers[c].Resources.Limits.Cpu().MilliValue()) / 1000.00
			}

			// NOTE(jahstreet): ACI memory limit must be times of 0.1 GB
			memoryLimit := memoryRequest
			if _, ok := podContainers[c].Resources.Limits[v1.ResourceMemory]; ok {
				memoryLimit = float64(podContainers[c].Resources.Limits.Memory().Value()/100000000.00) / 10.00
			}
			aciContainer.Resources.Limits = &azaci.ResourceLimits{
				CPU:        &cpuLimit,
				MemoryInGB: &memoryLimit,
			}

			if gpu, ok := podContainers[c].Resources.Limits[gpuResourceName]; ok {
				sku, err := p.getGPUSKU(pod)
				if err != nil {
					return nil, err
				}

				if gpu.Value() == 0 {
					return nil, errors.New("GPU must be a integer number")
				}

				count := int32(gpu.Value())

				gpuResource := &azaci.GpuResource{
					Count: &count,
					Sku:   azaci.GpuSku(sku),
				}

				aciContainer.Resources.Requests.Gpu = gpuResource
				aciContainer.Resources.Limits.Gpu = gpuResource
			}
		}

		if podContainers[c].LivenessProbe != nil {
			probe, err := getProbe(podContainers[c].LivenessProbe, podContainers[c].Ports)
			if err != nil {
				return nil, err
			}
			aciContainer.LivenessProbe = probe
		}

		if podContainers[c].ReadinessProbe != nil {
			probe, err := getProbe(podContainers[c].ReadinessProbe, podContainers[c].Ports)
			if err != nil {
				return nil, err
			}
			aciContainer.ReadinessProbe = probe
		}

		containers = append(containers, aciContainer)
	}
	return &containers, nil
}

func (p *ACIProvider) getGPUSKU(pod *v1.Pod) (azaci.GpuSku, error) {
	if len(p.gpuSKUs) == 0 {
		return "", fmt.Errorf("the pod requires GPU resource, but ACI doesn't provide GPU enabled container group in region %s", p.region)
	}

	if desiredSKU, ok := pod.Annotations[gpuTypeAnnotation]; ok {
		for _, supportedSKU := range p.gpuSKUs {
			if strings.EqualFold(desiredSKU, string(supportedSKU)) {
				return supportedSKU, nil
			}
		}

		return "", fmt.Errorf("the pod requires GPU SKU %s, but ACI only supports SKUs %v in region %s", desiredSKU, p.region, p.gpuSKUs)
	}

	return p.gpuSKUs[0], nil
}

func getProbe(probe *v1.Probe, ports []v1.ContainerPort) (*azaci.ContainerProbe, error) {

	if probe.Handler.Exec != nil && probe.Handler.HTTPGet != nil {
		return nil, fmt.Errorf("probe may not specify more than one of \"exec\" and \"httpGet\"")
	}

	if probe.Handler.Exec == nil && probe.Handler.HTTPGet == nil {
		return nil, fmt.Errorf("probe must specify one of \"exec\" and \"httpGet\"")
	}

	// Probes have can have an Exec or HTTP Get Handler.
	// Create those if they exist, then add to the
	// ContainerProbe struct
	var exec *azaci.ContainerExec
	if probe.Handler.Exec != nil {
		exec = &azaci.ContainerExec{
			Command: &(probe.Handler.Exec.Command),
		}
	}

	var httpGET *azaci.ContainerHTTPGet
	if probe.Handler.HTTPGet != nil {
		var portValue int32
		port := probe.Handler.HTTPGet.Port
		switch port.Type {
		case intstr.Int:
			portValue = int32(port.IntValue())
		case intstr.String:
			portName := port.String()
			for _, p := range ports {
				if portName == p.Name {
					portValue = p.ContainerPort
					break
				}
			}
			if portValue == 0 {
				return nil, fmt.Errorf("unable to find named port: %s", portName)
			}
		}

		httpGET = &azaci.ContainerHTTPGet{
			Port:   &portValue,
			Path:   &probe.Handler.HTTPGet.Path,
			Scheme: azaci.Scheme(probe.Handler.HTTPGet.Scheme),
		}
	}

	return &azaci.ContainerProbe{
		Exec:                exec,
		HTTPGet:             httpGET,
		InitialDelaySeconds: &probe.InitialDelaySeconds,
		FailureThreshold:    &probe.FailureThreshold,
		SuccessThreshold:    &probe.SuccessThreshold,
		TimeoutSeconds:      &probe.TimeoutSeconds,
		PeriodSeconds:       &probe.PeriodSeconds,
	}, nil
}

// Filters service account secret volume for Windows.
// Service account secret volume gets automatically turned on if not specified otherwise.
// ACI doesn't support secret volume for Windows, so we need to filter it.
func filterWindowsServiceAccountSecretVolume(ctx context.Context, osType string, cgw *client2.ContainerGroupWrapper) {
	if strings.EqualFold(osType, "Windows") {
		serviceAccountSecretVolumeName := make(map[string]bool)

		for index, container := range *cgw.ContainerGroupPropertiesWrapper.ContainerGroupProperties.Containers {
			volumeMounts := make([]azaci.VolumeMount, 0, len(*container.VolumeMounts))
			for _, volumeMount := range *container.VolumeMounts {
				if !strings.EqualFold(serviceAccountSecretMountPath, *volumeMount.MountPath) {
					volumeMounts = append(volumeMounts, volumeMount)
				} else {
					serviceAccountSecretVolumeName[*volumeMount.Name] = true
				}
			}
			(*cgw.ContainerGroupPropertiesWrapper.ContainerGroupProperties.Containers)[index].VolumeMounts = &volumeMounts
		}

		if len(serviceAccountSecretVolumeName) == 0 {
			return
		}

		l := log.G(ctx).WithField("containerGroup", cgw.Name)
		l.Infof("Ignoring service account secret volumes '%v' for Windows", reflect.ValueOf(serviceAccountSecretVolumeName).MapKeys())

		volumes := make([]azaci.Volume, 0, len(*cgw.ContainerGroupPropertiesWrapper.ContainerGroupProperties.Volumes))
		for _, volume := range *cgw.ContainerGroupPropertiesWrapper.ContainerGroupProperties.Volumes {
			if _, ok := serviceAccountSecretVolumeName[*volume.Name]; !ok {
				volumes = append(volumes, volume)
			}
		}

		cgw.ContainerGroupPropertiesWrapper.ContainerGroupProperties.Volumes = &volumes
	}
}

func getACIEnvVar(e v1.EnvVar) azaci.EnvironmentVariable {
	var envVar azaci.EnvironmentVariable
	// If the variable is a secret, use SecureValue
	if e.ValueFrom != nil && e.ValueFrom.SecretKeyRef != nil {
		envVar = azaci.EnvironmentVariable{
			Name:        &e.Name,
			SecureValue: &e.Value,
		}
	} else {
		envVar = azaci.EnvironmentVariable{
			Name:  &e.Name,
			Value: &e.Value,
		}
	}
	return envVar
}<|MERGE_RESOLUTION|>--- conflicted
+++ resolved
@@ -306,8 +306,6 @@
 
 	}
 
-<<<<<<< HEAD
-
 	// if no username credentials are provided use agentpool MI if for pulling images from ACR
 	if len(*creds) == 0 {
 		agentPoolKubeletIdentity, err := p.GetAgentPoolKubeletIdentity(ctx, pod)
@@ -319,15 +317,12 @@
 		creds = p.getManagedIdentityImageRegistryCredentials(pod, agentPoolKubeletIdentity, cg)
 	}
 
-
-=======
 	// get initContainers
 	initContainers, err := p.getInitContainers(ctx, pod)
 	if err != nil {
 		return err
 	}
 
->>>>>>> 93389d1f
 	// assign all the things
 	cg.ContainerGroupPropertiesWrapper.ContainerGroupProperties.InitContainers = &initContainers
 	cg.ContainerGroupPropertiesWrapper.ContainerGroupProperties.Containers = containers
