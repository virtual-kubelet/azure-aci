/*
Copyright (c) Microsoft Corporation.
Licensed under the Apache 2.0 license.
*/
package provider

import (
	"context"
	"encoding/base64"
	"encoding/json"
	"fmt"
	"io"
	"io/ioutil"
	"os"
	"reflect"
	"strings"
	"time"
	"regexp"

	azaci "github.com/Azure/azure-sdk-for-go/services/containerinstance/mgmt/2021-10-01/containerinstance"
	"github.com/gorilla/websocket"
	"github.com/pkg/errors"
	"github.com/virtual-kubelet/azure-aci/client/aci"
	"github.com/virtual-kubelet/azure-aci/pkg/analytics"
	"github.com/virtual-kubelet/azure-aci/pkg/auth"
	client2 "github.com/virtual-kubelet/azure-aci/pkg/client"
	"github.com/virtual-kubelet/azure-aci/pkg/metrics"
	"github.com/virtual-kubelet/node-cli/manager"
	"github.com/virtual-kubelet/virtual-kubelet/errdefs"
	"github.com/virtual-kubelet/virtual-kubelet/log"
	"github.com/virtual-kubelet/virtual-kubelet/node/api"
	"github.com/virtual-kubelet/virtual-kubelet/trace"
	v1 "k8s.io/api/core/v1"
	metav1 "k8s.io/apimachinery/pkg/apis/meta/v1"
	"k8s.io/apimachinery/pkg/util/intstr"
	armmsi "github.com/Azure/azure-sdk-for-go/sdk/resourcemanager/msi/armmsi"
)

const (
	// The service account secret mount path.
	serviceAccountSecretMountPath = "/var/run/secrets/kubernetes.io/serviceaccount"

	virtualKubeletDNSNameLabel = "virtualkubelet.io/dnsnamelabel"

	subnetDelegationService = "Microsoft.ContainerInstance/containerGroups"
	// Parameter names defined in azure file CSI driver, refer to
	// https://github.com/kubernetes-sigs/azurefile-csi-driver/blob/master/docs/driver-parameters.md
	azureFileShareName  = "shareName"
	azureFileSecretName = "secretName"
	// AzureFileDriverName is the name of the CSI driver for Azure File
	AzureFileDriverName         = "file.csi.azure.com"
	azureFileStorageAccountName = "azurestorageaccountname"
	azureFileStorageAccountKey  = "azurestorageaccountkey"

	LogAnalyticsMetadataKeyNodeName          string = "node-name"
	LogAnalyticsMetadataKeyClusterResourceID string = "cluster-resource-id"
)

const (
	gpuResourceName   = "nvidia.com/gpu"
	gpuTypeAnnotation = "virtual-kubelet.io/gpu-type"
)

const (
	statusReasonPodDeleted            = "NotFound"
	statusMessagePodDeleted           = "The pod may have been deleted from the provider"
	containerExitCodePodDeleted int32 = 0
)

// ACIProvider implements the virtual-kubelet provider interface and communicates with Azure's ACI APIs.
type ACIProvider struct {
	azClientsAPIs            client2.AzClientsInterface
	resourceManager          *manager.ResourceManager
	containerGroupExtensions []*client2.Extension

	resourceGroup      string
	region             string
	nodeName           string
	operatingSystem    string
	cpu                string
	memory             string
	pods               string
	gpu                string
	gpuSKUs            []azaci.GpuSku
	internalIP         string
	daemonEndpointPort int32
	diagnostics        *azaci.ContainerGroupDiagnostics
	subnetName         string
	subnetCIDR         string
	vnetSubscriptionID string
	vnetName           string
	vnetResourceGroup  string
	clusterDomain      string
	kubeDNSIP          string
	tracker            *PodsTracker

	*metrics.ACIPodMetricsProvider
}

// AuthConfig is the secret returned from an ImageRegistryCredential
type AuthConfig struct {
	Username      string `json:"username,omitempty"`
	Password      string `json:"password,omitempty"`
	Auth          string `json:"auth,omitempty"`
	Email         string `json:"email,omitempty"`
	ServerAddress string `json:"serveraddress,omitempty"`
	IdentityToken string `json:"identitytoken,omitempty"`
	RegistryToken string `json:"registrytoken,omitempty"`
}

// See https://learn.microsoft.com/en-us/azure/container-instances/container-instances-region-availability
var validAciRegions = []string{
	"australiaeast",
	"australiasoutheast",
	"brazilsouth",
	"canadacentral",
	"canadaeast",
	"centralindia",
	"centralus",
	"centraluseuap",
	"eastasia",
	"eastus",
	"eastus2",
	"eastus2euap",
	"francecentral",
	"germanywestcentral",
	"japaneast",
	"japanwest",
	"jioindiawest",
	"koreacentral",
	"northcentralus",
	"northeurope",
	"norwayeast",
	"norwaywest",
	"southafricanorth",
	"southcentralus",
	"southindia",
	"southeastasia",
	"swedencentral",
	"swedensouth",
	"switzerlandnorth",
	"switzerlandwest",
	"uaenorth",
	"uksouth",
	"ukwest",
	"westcentralus",
	"westeurope",
	"westindia",
	"westus",
	"westus2",
	"westus3",
	"usgovvirginia",
	"usgovarizona",
}

// isValidACIRegion checks to make sure we're using a valid ACI region
func isValidACIRegion(region string) bool {
	regionLower := strings.ToLower(region)
	regionTrimmed := strings.Replace(regionLower, " ", "", -1)

	for _, validRegion := range validAciRegions {
		if regionTrimmed == validRegion {
			return true
		}
	}

	return false
}

// NewACIProvider creates a new ACIProvider.
func NewACIProvider(ctx context.Context, config string, azConfig auth.Config, azAPIs client2.AzClientsInterface, rm *manager.ResourceManager, nodeName, operatingSystem string, internalIP string, daemonEndpointPort int32, clusterDomain string) (*ACIProvider, error) {
	var p ACIProvider
	var err error

	if config != "" {
		f, err := os.Open(config)
		if err != nil {
			return nil, err
		}
		defer f.Close()

		if err := p.loadConfig(f); err != nil {
			return nil, err
		}
	}

	p.azClientsAPIs = azAPIs
	p.resourceManager = rm
	p.clusterDomain = clusterDomain
	p.operatingSystem = operatingSystem
	p.nodeName = nodeName
	p.internalIP = internalIP
	p.daemonEndpointPort = daemonEndpointPort

	if azConfig.AKSCredential != nil {
		p.resourceGroup = azConfig.AKSCredential.ResourceGroup
		p.region = azConfig.AKSCredential.Region

		p.vnetName = azConfig.AKSCredential.VNetName
		p.vnetResourceGroup = azConfig.AKSCredential.VNetResourceGroup
	}

	if p.vnetResourceGroup == "" {
		p.vnetResourceGroup = p.resourceGroup
	}
	// If the log analytics file has been specified, load workspace credentials from the file
	if logAnalyticsAuthFile := os.Getenv("LOG_ANALYTICS_AUTH_LOCATION"); logAnalyticsAuthFile != "" {
		p.diagnostics, err = analytics.NewContainerGroupDiagnosticsFromFile(logAnalyticsAuthFile)
		if err != nil {
			return nil, err
		}
	}

	// If we have both the log analytics workspace id and key, add them to the provider
	// Environment variables overwrite the values provided in the file
	if logAnalyticsID := os.Getenv("LOG_ANALYTICS_ID"); logAnalyticsID != "" {
		if logAnalyticsKey := os.Getenv("LOG_ANALYTICS_KEY"); logAnalyticsKey != "" {
			p.diagnostics, err = analytics.NewContainerGroupDiagnostics(logAnalyticsID, logAnalyticsKey)
			if err != nil {
				return nil, err
			}
		}
	}

	if clusterResourceID := os.Getenv("CLUSTER_RESOURCE_ID"); clusterResourceID != "" {
		if p.diagnostics != nil && p.diagnostics.LogAnalytics != nil {
			p.diagnostics.LogAnalytics.LogType = azaci.LogAnalyticsLogTypeContainerInsights
			p.diagnostics.LogAnalytics.Metadata = map[string]*string{
				LogAnalyticsMetadataKeyClusterResourceID: &clusterResourceID,
				LogAnalyticsMetadataKeyNodeName:          &nodeName,
			}
		}
	}

	if rg := os.Getenv("ACI_RESOURCE_GROUP"); rg != "" {
		p.resourceGroup = rg
	}
	if p.resourceGroup == "" {
		return nil, errors.New("Resource group can not be empty please set ACI_RESOURCE_GROUP")
	}

	if r := os.Getenv("ACI_REGION"); r != "" {
		p.region = r
	}
	if p.region == "" {
		return nil, errors.New("Region can not be empty please set ACI_REGION")
	}

	if r := p.region; !isValidACIRegion(r) {
		unsupportedRegionMessage := fmt.Sprintf("Region %s is invalid. Current supported regions are: %s",
			r, strings.Join(validAciRegions, ", "))
		return nil, errors.New(unsupportedRegionMessage)
	}

	if err := p.setupNodeCapacity(ctx); err != nil {
		return nil, err
	}

	if err := p.setVNETConfig(ctx, &azConfig); err != nil {
		return nil, err
	}

	p.ACIPodMetricsProvider = metrics.NewACIPodMetricsProvider(nodeName, p.resourceGroup, p.resourceManager, p.azClientsAPIs)
	return &p, err
}

func addAzureAttributes(ctx context.Context, span trace.Span, p *ACIProvider) context.Context {
	return span.WithFields(ctx, log.Fields{
		"azure.resourceGroup": p.resourceGroup,
		"azure.region":        p.region,
	})
}

// CreatePod accepts a Pod definition and creates
// an ACI deployment
func (p *ACIProvider) CreatePod(ctx context.Context, pod *v1.Pod) error {
	var err error
	ctx, span := trace.StartSpan(ctx, "aci.CreatePod")
	defer span.End()
	ctx = addAzureAttributes(ctx, span, p)

	cg := &client2.ContainerGroupWrapper{
		ContainerGroupPropertiesWrapper: &client2.ContainerGroupPropertiesWrapper{
			ContainerGroupProperties: &azaci.ContainerGroupProperties{},
		},
	}

	cg.Location = &p.region
	cg.ContainerGroupPropertiesWrapper.ContainerGroupProperties.RestartPolicy = azaci.ContainerGroupRestartPolicy(pod.Spec.RestartPolicy)
	cg.ContainerGroupPropertiesWrapper.ContainerGroupProperties.OsType = azaci.OperatingSystemTypes(p.operatingSystem)

	// get containers
	containers, err := p.getContainers(pod)
	if err != nil {
		return err
	}
	// get registry creds
	creds, err := p.getImagePullSecrets(pod)
	if err != nil {
		return err
	}
	// get volumes
	volumes, err := p.getVolumes(ctx, pod)
	if err != nil {
		return err

	}


	// if no username credentials are provided use agentpool MI if for pulling images from ACR
	if len(*creds) == 0 {
		agentPoolKubeletIdentity, err := GetAgentPoolKubeletIdentity(ctx, p.resourceGroup, p.vnetSubscriptionID)
		if err != nil {
			log.G(ctx).Infof("Could not find Agent pool identity %v", err)
		}

		SetContainerGroupIdentity(agentPoolKubeletIdentity, azaci.ResourceIdentityTypeUserAssigned, cg)
		creds = p.getManagedIdentityImageRegistryCredentials(pod, agentPoolKubeletIdentity, cg)
	}


	// assign all the things
	cg.ContainerGroupPropertiesWrapper.ContainerGroupProperties.Containers = containers
	cg.ContainerGroupPropertiesWrapper.ContainerGroupProperties.Volumes = &volumes
	cg.ContainerGroupPropertiesWrapper.ContainerGroupProperties.ImageRegistryCredentials = creds
	cg.ContainerGroupPropertiesWrapper.ContainerGroupProperties.Diagnostics = p.getDiagnostics(pod)

	filterWindowsServiceAccountSecretVolume(ctx, p.operatingSystem, cg)

	// create ipaddress if containerPort is used
	count := 0
	for _, container := range *containers {
		count = count + len(*container.Ports)
	}
	ports := make([]azaci.Port, 0, count)
	for c := range *containers {
		containerPorts := ((*containers)[c]).Ports
		for p := range *containerPorts {
			ports = append(ports, azaci.Port{
				Port:     (*containerPorts)[p].Port,
				Protocol: "TCP",
			})
		}
	}
	if len(ports) > 0 && p.subnetName == "" {
		cg.ContainerGroupPropertiesWrapper.ContainerGroupProperties.IPAddress = &azaci.IPAddress{
			Ports: &ports,
			Type:  "Public",
		}

		if dnsNameLabel := pod.Annotations[virtualKubeletDNSNameLabel]; dnsNameLabel != "" {
			cg.ContainerGroupPropertiesWrapper.ContainerGroupProperties.IPAddress.DNSNameLabel = &dnsNameLabel
		}
	}

	podUID := string(pod.UID)
	podCreationTimestamp := pod.CreationTimestamp.String()
	cg.Tags = map[string]*string{
		"PodName":           &pod.Name,
		"ClusterName":       &pod.ClusterName,
		"NodeName":          &pod.Spec.NodeName,
		"Namespace":         &pod.Namespace,
		"UID":               &podUID,
		"CreationTimestamp": &podCreationTimestamp,
	}

	p.amendVnetResources(ctx, *cg, pod)

	log.G(ctx).Infof("start creating pod %v", pod.Name)
	// TODO: Run in a go routine to not block workers, and use tracker.UpdatePodStatus() based on result.
	return p.azClientsAPIs.CreateContainerGroup(ctx, p.resourceGroup, pod.Namespace, pod.Name, cg)
}

<<<<<<< HEAD
// get list of distinct acr servernames from pod
func (p *ACIProvider) getImageServerNames(pod *v1.Pod) []string {
	serverNamesMap := map[string]int{}
	acrRegexp := "[a-z0-9]+\\.azurecr\\.io"
	for _, container := range pod.Spec.Containers {
		re := regexp.MustCompile(`/`)
		imageSplit := re.Split(container.Image, -1)
		isMatch, _ := regexp.MatchString(acrRegexp, imageSplit[0])
		if len(imageSplit) > 1 && isMatch {
			serverNamesMap[imageSplit[0]] = 0
		}
	}

	serverNames := []string{}
	for k := range serverNamesMap {
		serverNames = append(serverNames, k)
	}
	return serverNames
}

func (p *ACIProvider) getManagedIdentityImageRegistryCredentials(pod *v1.Pod, identity *armmsi.Identity, containerGroup *client2.ContainerGroupWrapper) (*[]azaci.ImageRegistryCredential){
	serverNames := p.getImageServerNames(pod)
	ips := make([]azaci.ImageRegistryCredential, 0, len(pod.Spec.ImagePullSecrets))
	if identity != nil{
		for _, server := range serverNames {
			cred := azaci.ImageRegistryCredential{
				Server:  &server,
				Identity: identity.ID,
			}
			ips = append(ips, cred)
		}
	}
	return &ips

}

func (p *ACIProvider) amendVnetResources(cg client2.ContainerGroupWrapper, pod *v1.Pod) {
	if p.subnetName == "" {
		return
	}

	subnetID := "/subscriptions/" + p.vnetSubscriptionID + "/resourceGroups/" + p.vnetResourceGroup + "/providers/Microsoft.Network/virtualNetworks/" + p.vnetName + "/subnets/" + p.subnetName
	cgIDList := []azaci.ContainerGroupSubnetID{{ID: &subnetID}}
	cg.ContainerGroupPropertiesWrapper.ContainerGroupProperties.SubnetIds = &cgIDList
	cg.ContainerGroupPropertiesWrapper.ContainerGroupProperties.DNSConfig = p.getDNSConfig(pod)
	cg.ContainerGroupPropertiesWrapper.Extensions = p.containerGroupExtensions
}

func (p *ACIProvider) getDNSConfig(pod *v1.Pod) *azaci.DNSConfiguration {
	nameServers := make([]string, 0)
	searchDomains := make([]string, 0)

	// Adding default Azure dns name explicitly
	// if any other dns names are provided by the user ACI will use those instead of azure dns
	// which may cause issues while looking up other Azure resources
	AzureDNSIP := "168.63.129.16"
	if pod.Spec.DNSPolicy == v1.DNSClusterFirst || pod.Spec.DNSPolicy == v1.DNSClusterFirstWithHostNet {
		nameServers = append(nameServers, p.kubeDNSIP)
		nameServers = append(nameServers, AzureDNSIP)
		searchDomains = p.generateSearchesForDNSClusterFirst(pod.Spec.DNSConfig, pod)
	}

	options := make([]string, 0)

	if pod.Spec.DNSConfig != nil {
		nameServers = omitDuplicates(append(nameServers, pod.Spec.DNSConfig.Nameservers...))
		searchDomains = omitDuplicates(append(searchDomains, pod.Spec.DNSConfig.Searches...))

		for _, option := range pod.Spec.DNSConfig.Options {
			op := option.Name
			if option.Value != nil && *(option.Value) != "" {
				op = op + ":" + *(option.Value)
			}
			options = append(options, op)
		}
	}

	if len(nameServers) == 0 {
		return nil
	}
	nameServers = formDNSNameserversFitsLimits(nameServers)
	domain := formDNSSearchFitsLimits(searchDomains)
	opt := strings.Join(options, " ")
	result := azaci.DNSConfiguration{
		NameServers:   &nameServers,
		SearchDomains: &domain,
		Options:       &opt,
	}

	return &result
}

// This is taken from the kubelet equivalent -  https://github.com/kubernetes/kubernetes/blob/d24fe8a801748953a5c34fd34faa8005c6ad1770/pkg/kubelet/network/dns/dns.go#L141-L151
func (p *ACIProvider) generateSearchesForDNSClusterFirst(dnsConfig *v1.PodDNSConfig, pod *v1.Pod) []string {

	hostSearch := make([]string, 0)

	if dnsConfig != nil {
		hostSearch = dnsConfig.Searches
	}
	if p.clusterDomain == "" {
		return hostSearch
	}

	nsSvcDomain := fmt.Sprintf("%s.svc.%s", pod.Namespace, p.clusterDomain)
	svcDomain := fmt.Sprintf("svc.%s", p.clusterDomain)
	clusterSearch := []string{nsSvcDomain, svcDomain, p.clusterDomain}

	return omitDuplicates(append(clusterSearch, hostSearch...))
}

func omitDuplicates(strs []string) []string {
	uniqueStrs := make(map[string]bool)

	var ret []string
	for _, str := range strs {
		if !uniqueStrs[str] {
			ret = append(ret, str)
			uniqueStrs[str] = true
		}
	}
	return ret
}

func formDNSNameserversFitsLimits(nameservers []string) []string {
	if len(nameservers) > maxDNSNameservers {
		nameservers = nameservers[:maxDNSNameservers]
		msg := fmt.Sprintf("Nameserver limits were exceeded, some nameservers have been omitted, the applied nameserver line is: %s", strings.Join(nameservers, ";"))
		log.G(context.TODO()).WithField("method", "formDNSNameserversFitsLimits").Warn(msg)
	}
	return nameservers
}

func formDNSSearchFitsLimits(searches []string) string {
	limitsExceeded := false

	if len(searches) > maxDNSSearchPaths {
		searches = searches[:maxDNSSearchPaths]
		limitsExceeded = true
	}

	if resolvSearchLineStrLen := len(strings.Join(searches, " ")); resolvSearchLineStrLen > maxDNSSearchListChars {
		cutDomainsNum := 0
		cutDomainsLen := 0
		for i := len(searches) - 1; i >= 0; i-- {
			cutDomainsLen += len(searches[i]) + 1
			cutDomainsNum++

			if (resolvSearchLineStrLen - cutDomainsLen) <= maxDNSSearchListChars {
				break
			}
		}

		searches = searches[:(len(searches) - cutDomainsNum)]
		limitsExceeded = true
	}

	if limitsExceeded {
		msg := fmt.Sprintf("Search Line limits were exceeded, some search paths have been omitted, the applied search line is: %s", strings.Join(searches, ";"))
		log.G(context.TODO()).WithField("method", "formDNSSearchFitsLimits").Warn(msg)
	}

	return strings.Join(searches, " ")
}

=======
>>>>>>> 6ae157a2
func (p *ACIProvider) getDiagnostics(pod *v1.Pod) *azaci.ContainerGroupDiagnostics {
	if p.diagnostics != nil && p.diagnostics.LogAnalytics != nil && p.diagnostics.LogAnalytics.LogType == azaci.LogAnalyticsLogTypeContainerInsights {
		d := *p.diagnostics
		uID := string(pod.ObjectMeta.UID)
		d.LogAnalytics.Metadata[aci.LogAnalyticsMetadataKeyPodUUID] = &uID
		return &d
	}
	return p.diagnostics
}

func containerGroupName(podNS, podName string) string {
	return fmt.Sprintf("%s-%s", podNS, podName)
}

// UpdatePod is a noop, ACI currently does not support live updates of a pod.
func (p *ACIProvider) UpdatePod(ctx context.Context, pod *v1.Pod) error {
	return nil
}

// DeletePod deletes the specified pod out of ACI.
func (p *ACIProvider) DeletePod(ctx context.Context, pod *v1.Pod) error {
	ctx, span := trace.StartSpan(ctx, "aci.DeletePod")
	defer span.End()
	ctx = addAzureAttributes(ctx, span, p)

	log.G(ctx).Infof("start deleting pod %v", pod.Name)
	// TODO: Run in a go routine to not block workers.
	return p.deleteContainerGroup(ctx, pod.Namespace, pod.Name)
}

func (p *ACIProvider) deleteContainerGroup(ctx context.Context, podNS, podName string) error {
	ctx, span := trace.StartSpan(ctx, "aci.deleteContainerGroup")
	defer span.End()
	ctx = addAzureAttributes(ctx, span, p)

	cgName := containerGroupName(podNS, podName)

	err := p.azClientsAPIs.DeleteContainerGroup(ctx, p.resourceGroup, cgName)
	if err != nil {
		log.G(ctx).WithError(err).Errorf("failed to delete container group %v", cgName)
		return err
	}

	if p.tracker != nil {
		// Delete is not a sync API on ACI yet, but will assume with current implementation that termination is completed. Also, till gracePeriod is supported.
		updateErr := p.tracker.UpdatePodStatus(
			podNS,
			podName,
			func(podStatus *v1.PodStatus) {
				now := metav1.NewTime(time.Now())
				for i := range podStatus.ContainerStatuses {
					if podStatus.ContainerStatuses[i].State.Running == nil {
						continue
					}

					podStatus.ContainerStatuses[i].State.Terminated = &v1.ContainerStateTerminated{
						ExitCode:    containerExitCodePodDeleted,
						Reason:      statusReasonPodDeleted,
						Message:     statusMessagePodDeleted,
						FinishedAt:  now,
						StartedAt:   podStatus.ContainerStatuses[i].State.Running.StartedAt,
						ContainerID: podStatus.ContainerStatuses[i].ContainerID,
					}
					podStatus.ContainerStatuses[i].State.Running = nil
				}
			},
			false,
		)

		if updateErr != nil && !errdefs.IsNotFound(updateErr) {
			log.G(ctx).WithError(updateErr).Errorf("failed to update termination status for cg %v", cgName)
		}
	}

	return nil
}

// GetPod returns a pod by name that is running inside ACI
// returns nil if a pod by that name is not found.
func (p *ACIProvider) GetPod(ctx context.Context, namespace, name string) (*v1.Pod, error) {
	ctx, span := trace.StartSpan(ctx, "aci.GetPod")
	defer span.End()
	ctx = addAzureAttributes(ctx, span, p)

	cg, err := p.azClientsAPIs.GetContainerGroupInfo(ctx, p.resourceGroup, namespace, name, p.nodeName)
	if err != nil {
		return nil, err
	}

	return containerGroupToPod(cg)
}

// GetContainerLogs returns the logs of a pod by name that is running inside ACI.
func (p *ACIProvider) GetContainerLogs(ctx context.Context, namespace, podName, containerName string, opts api.ContainerLogOpts) (io.ReadCloser, error) {
	ctx, span := trace.StartSpan(ctx, "aci.GetContainerLogs")
	defer span.End()
	ctx = addAzureAttributes(ctx, span, p)

	cg, err := p.azClientsAPIs.GetContainerGroupInfo(ctx, p.resourceGroup, namespace, podName, p.nodeName)
	if err != nil {
		return nil, err
	}

	// get logs from cg
	logContent := p.azClientsAPIs.ListLogs(ctx, p.resourceGroup, *cg.Name, containerName, opts)
	return ioutil.NopCloser(strings.NewReader(*logContent)), err
}

// GetPodFullName as defined in the provider context
func (p *ACIProvider) GetPodFullName(namespace string, pod string) string {
	return fmt.Sprintf("%s-%s", namespace, pod)
}

// RunInContainer executes a command in a container in the pod, copying data
// between in/out/err and the container's stdin/stdout/stderr.
func (p *ACIProvider) RunInContainer(ctx context.Context, namespace, name, container string, cmd []string, attach api.AttachIO) error {
	out := attach.Stdout()
	if out != nil {
		defer out.Close()
	}

	cg, err := p.azClientsAPIs.GetContainerGroupInfo(ctx, p.resourceGroup, namespace, name, p.nodeName)
	if err != nil {
		return err
	}

	// Set default terminal size
	size := api.TermSize{
		Height: 60,
		Width:  120,
	}

	resize := attach.Resize()
	if resize != nil {
		select {
		case size = <-resize:
		case <-ctx.Done():
			return ctx.Err()
		}
	}
	cols := int32(size.Height)
	rows := int32(size.Width)
	cmdParam := strings.Join(cmd, " ")
	req := azaci.ContainerExecRequest{
		Command: &cmdParam,
		TerminalSize: &azaci.ContainerExecRequestTerminalSize{
			Cols: &cols,
			Rows: &rows,
		},
	}

	xcrsp, err := p.azClientsAPIs.ExecuteContainerCommand(ctx, p.resourceGroup, *cg.Name, container, req)
	if err != nil {
		return err
	}

	wsURI := xcrsp.WebSocketURI
	password := xcrsp.Password

	c, _, _ := websocket.DefaultDialer.Dial(*wsURI, nil)
	if err := c.WriteMessage(websocket.TextMessage, []byte(*password)); err != nil { // Websocket password needs to be sent before WS terminal is active
		panic(err)
	}

	// Cleanup on exit
	defer c.Close()

	in := attach.Stdin()
	if in != nil {
		go func() {
			for {
				select {
				case <-ctx.Done():
					return
				default:
				}

				var msg = make([]byte, 512)
				n, err := in.Read(msg)
				if err != nil {
					// Handle errors
					return
				}
				if n > 0 { // Only call WriteMessage if there is data to send
					if err := c.WriteMessage(websocket.BinaryMessage, msg[:n]); err != nil {
						panic(err)
					}
				}
			}
		}()
	}

	if out != nil {
		for {
			select {
			case <-ctx.Done():
				break
			default:
			}

			_, cr, err := c.NextReader()
			if err != nil {
				// Handle errors
				break
			}
			if _, err := io.Copy(out, cr); err != nil {
				panic(err)
			}
		}
	}

	return ctx.Err()
}

// GetPodStatus returns the status of a pod by name that is running inside ACI
// returns nil if a pod by that name is not found.
func (p *ACIProvider) GetPodStatus(ctx context.Context, namespace, name string) (*v1.PodStatus, error) {
	ctx, span := trace.StartSpan(ctx, "aci.GetPodStatus")
	defer span.End()
	ctx = addAzureAttributes(ctx, span, p)

	cg, err := p.azClientsAPIs.GetContainerGroupInfo(ctx, p.resourceGroup, namespace, name, p.nodeName)
	if err != nil {
		return nil, err
	}

	return getPodStatusFromContainerGroup(cg), nil
}

// GetPods returns a list of all pods known to be running within ACI.
func (p *ACIProvider) GetPods(ctx context.Context) ([]*v1.Pod, error) {
	ctx, span := trace.StartSpan(ctx, "aci.GetPods")
	defer span.End()
	ctx = addAzureAttributes(ctx, span, p)

	cgs, err := p.azClientsAPIs.GetContainerGroupListResult(ctx, p.resourceGroup)
	if err != nil {
		return nil, err
	}

	pods := make([]*v1.Pod, 0, len(*cgs))

	for _, cg := range *cgs {
		if cg.Tags["NodeName"] != &p.nodeName {
			continue
		}

		p, err := containerGroupToPod(&cg)
		if err != nil {
			log.G(ctx).WithFields(log.Fields{
				"name": cg.Name,
				"id":   cg.ID,
			}).WithError(err).Error("error converting container group to pod")

			continue
		}
		pods = append(pods, p)
	}

	return pods, nil
}

// NotifyPods instructs the notifier to call the passed in function when
// the pod status changes.
// The provided pointer to a Pod is guaranteed to be used in a read-only
// fashion.
func (p *ACIProvider) NotifyPods(ctx context.Context, notifierCb func(*v1.Pod)) {
	ctx, span := trace.StartSpan(ctx, "ACIProvider.NotifyPods")
	defer span.End()

	// Capture the notifier to be used for communicating updates to VK
	p.tracker = &PodsTracker{
		rm:       p.resourceManager,
		updateCb: notifierCb,
		handler:  p,
	}

	go p.tracker.StartTracking(ctx)
}

// ListActivePods interface impl.
func (p *ACIProvider) ListActivePods(ctx context.Context) ([]PodIdentifier, error) {
	providerPods, err := p.GetPods(ctx)
	if err != nil {
		return nil, err
	}

	podsIdentifiers := make([]PodIdentifier, 0, len(providerPods))
	for _, pod := range providerPods {
		podsIdentifiers = append(
			podsIdentifiers,
			PodIdentifier{
				namespace: pod.Namespace,
				name:      pod.Name,
			})
	}

	return podsIdentifiers, nil
}

func (p *ACIProvider) FetchPodStatus(ctx context.Context, ns, name string) (*v1.PodStatus, error) {
	return p.GetPodStatus(ctx, ns, name)
}

func (p *ACIProvider) CleanupPod(ctx context.Context, ns, name string) error {
	return p.deleteContainerGroup(ctx, ns, name)
}

// implement NodeProvider

// Ping checks if the node is still active/ready.
func (p *ACIProvider) Ping(ctx context.Context) error {
	return nil
}

func (p *ACIProvider) getImagePullSecrets(pod *v1.Pod) (*[]azaci.ImageRegistryCredential, error) {
	ips := make([]azaci.ImageRegistryCredential, 0, len(pod.Spec.ImagePullSecrets))
	for _, ref := range pod.Spec.ImagePullSecrets {
		secret, err := p.resourceManager.GetSecret(ref.Name, pod.Namespace)
		if err != nil {
			return &ips, err
		}
		if secret == nil {
			return nil, fmt.Errorf("error getting image pull secret")
		}
		switch secret.Type {
		case v1.SecretTypeDockercfg:
			ips, err = readDockerCfgSecret(secret, ips)
		case v1.SecretTypeDockerConfigJson:
			ips, err = readDockerConfigJSONSecret(secret, ips)
		default:
			return nil, fmt.Errorf("image pull secret type is not one of kubernetes.io/dockercfg or kubernetes.io/dockerconfigjson")
		}

		if err != nil {
			return &ips, err
		}

	}
	return &ips, nil
}

func makeRegistryCredential(server string, authConfig AuthConfig) (*azaci.ImageRegistryCredential, error) {
	username := authConfig.Username
	password := authConfig.Password

	if username == "" {
		if authConfig.Auth == "" {
			return nil, fmt.Errorf("no username present in auth config for server: %s", server)
		}

		decoded, err := base64.StdEncoding.DecodeString(authConfig.Auth)
		if err != nil {
			return nil, fmt.Errorf("error decoding the auth for server: %s Error: %v", server, err)
		}

		parts := strings.Split(string(decoded), ":")
		if len(parts) != 2 {
			return nil, fmt.Errorf("malformed auth for server: %s", server)
		}

		username = parts[0]
		password = parts[1]
	}

	cred := azaci.ImageRegistryCredential{
		Server:   &server,
		Username: &username,
		Password: &password,
	}

	return &cred, nil
}

func makeRegistryCredentialFromDockerConfig(server string, configEntry DockerConfigEntry) (*azaci.ImageRegistryCredential, error) {
	if configEntry.Username == "" {
		return nil, fmt.Errorf("no username present in auth config for server: %s", server)
	}

	cred := azaci.ImageRegistryCredential{
		Server:   &server,
		Username: &configEntry.Username,
		Password: &configEntry.Password,
	}

	return &cred, nil
}

func readDockerCfgSecret(secret *v1.Secret, ips []azaci.ImageRegistryCredential) ([]azaci.ImageRegistryCredential, error) {
	var err error
	var authConfigs map[string]AuthConfig
	repoData, ok := secret.Data[v1.DockerConfigKey]

	if !ok {
		return ips, fmt.Errorf("no dockercfg present in secret")
	}

	err = json.Unmarshal(repoData, &authConfigs)
	if err != nil {
		return ips, err
	}

	for server := range authConfigs {
		cred, err := makeRegistryCredential(server, authConfigs[server])
		if err != nil {
			return ips, err
		}

		ips = append(ips, *cred)
	}

	return ips, err
}

func readDockerConfigJSONSecret(secret *v1.Secret, ips []azaci.ImageRegistryCredential) ([]azaci.ImageRegistryCredential, error) {
	var err error
	repoData, ok := secret.Data[v1.DockerConfigJsonKey]

	if !ok {
		return ips, fmt.Errorf("no dockerconfigjson present in secret")
	}

	// Will use K8s config models to handle marshaling (including auth field handling).
	var cfgJson DockerConfigJSON

	err = json.Unmarshal(repoData, &cfgJson)
	if err != nil {
		return ips, err
	}

	auths := cfgJson.Auths
	if len(cfgJson.Auths) == 0 {
		return ips, fmt.Errorf("malformed dockerconfigjson in secret")
	}

	for server := range auths {
		cred, err := makeRegistryCredentialFromDockerConfig(server, auths[server])
		if err != nil {
			return ips, err
		}

		ips = append(ips, *cred)
	}

	return ips, err
}

func (p *ACIProvider) getContainers(pod *v1.Pod) (*[]azaci.Container, error) {
	containers := make([]azaci.Container, 0, len(pod.Spec.Containers))

	podContainers := pod.Spec.Containers
	for c := range podContainers {

		if len(podContainers[c].Command) == 0 && len(podContainers[c].Args) > 0 {
			return nil, errdefs.InvalidInput("ACI does not support providing args without specifying the command. Please supply both command and args to the pod spec.")
		}
		cmd := append(podContainers[c].Command, podContainers[c].Args...)
		ports := make([]azaci.ContainerPort, 0, len(podContainers[c].Ports))
		aciContainer := azaci.Container{
			Name: &podContainers[c].Name,
			ContainerProperties: &azaci.ContainerProperties{
				Image:   &podContainers[c].Image,
				Command: &cmd,
				Ports:   &ports,
			},
		}

		for i := range podContainers[c].Ports {
			containerPorts := aciContainer.Ports
			containerPortsList := append(*containerPorts, azaci.ContainerPort{
				Port:     &podContainers[c].Ports[i].ContainerPort,
				Protocol: getProtocol(podContainers[c].Ports[i].Protocol),
			})
			aciContainer.Ports = &containerPortsList
		}

		volMount := make([]azaci.VolumeMount, 0, len(podContainers[c].VolumeMounts))
		aciContainer.VolumeMounts = &volMount
		for v := range podContainers[c].VolumeMounts {
			vol := aciContainer.VolumeMounts
			volList := append(*vol, azaci.VolumeMount{
				Name:      &podContainers[c].VolumeMounts[v].Name,
				MountPath: &podContainers[c].VolumeMounts[v].MountPath,
				ReadOnly:  &podContainers[c].VolumeMounts[v].ReadOnly,
			})
			aciContainer.VolumeMounts = &volList
		}

		initEnv := make([]azaci.EnvironmentVariable, 0, len(podContainers[c].Env))
		aciContainer.EnvironmentVariables = &initEnv
		for _, e := range podContainers[c].Env {
			env := aciContainer.EnvironmentVariables
			if e.Value != "" {
				envVar := getACIEnvVar(e)
				envList := append(*env, envVar)
				aciContainer.EnvironmentVariables = &envList
			}
		}

		// NOTE(robbiezhang): ACI CPU request must be times of 10m
		cpuRequest := 1.00
		if _, ok := podContainers[c].Resources.Requests[v1.ResourceCPU]; ok {
			cpuRequest = float64(podContainers[c].Resources.Requests.Cpu().MilliValue()/10.00) / 100.00
			if cpuRequest < 0.01 {
				cpuRequest = 0.01
			}
		}

		// NOTE(robbiezhang): ACI memory request must be times of 0.1 GB
		memoryRequest := 1.50
		if _, ok := podContainers[c].Resources.Requests[v1.ResourceMemory]; ok {
			memoryRequest = float64(podContainers[c].Resources.Requests.Memory().Value()/100000000.00) / 10.00
			if memoryRequest < 0.10 {
				memoryRequest = 0.10
			}
		}

		aciContainer.Resources = &azaci.ResourceRequirements{
			Requests: &azaci.ResourceRequests{
				CPU:        &cpuRequest,
				MemoryInGB: &memoryRequest,
			},
		}

		if podContainers[c].Resources.Limits != nil {
			cpuLimit := cpuRequest
			if _, ok := podContainers[c].Resources.Limits[v1.ResourceCPU]; ok {
				cpuLimit = float64(podContainers[c].Resources.Limits.Cpu().MilliValue()) / 1000.00
			}

			// NOTE(jahstreet): ACI memory limit must be times of 0.1 GB
			memoryLimit := memoryRequest
			if _, ok := podContainers[c].Resources.Limits[v1.ResourceMemory]; ok {
				memoryLimit = float64(podContainers[c].Resources.Limits.Memory().Value()/100000000.00) / 10.00
			}
			aciContainer.Resources.Limits = &azaci.ResourceLimits{
				CPU:        &cpuLimit,
				MemoryInGB: &memoryLimit,
			}

			if gpu, ok := podContainers[c].Resources.Limits[gpuResourceName]; ok {
				sku, err := p.getGPUSKU(pod)
				if err != nil {
					return nil, err
				}

				if gpu.Value() == 0 {
					return nil, errors.New("GPU must be a integer number")
				}

				count := int32(gpu.Value())

				gpuResource := &azaci.GpuResource{
					Count: &count,
					Sku:   azaci.GpuSku(sku),
				}

				aciContainer.Resources.Requests.Gpu = gpuResource
				aciContainer.Resources.Limits.Gpu = gpuResource
			}
		}

		if podContainers[c].LivenessProbe != nil {
			probe, err := getProbe(podContainers[c].LivenessProbe, podContainers[c].Ports)
			if err != nil {
				return nil, err
			}
			aciContainer.LivenessProbe = probe
		}

		if podContainers[c].ReadinessProbe != nil {
			probe, err := getProbe(podContainers[c].ReadinessProbe, podContainers[c].Ports)
			if err != nil {
				return nil, err
			}
			aciContainer.ReadinessProbe = probe
		}

		containers = append(containers, aciContainer)
	}
	return &containers, nil
}

func (p *ACIProvider) getGPUSKU(pod *v1.Pod) (azaci.GpuSku, error) {
	if len(p.gpuSKUs) == 0 {
		return "", fmt.Errorf("the pod requires GPU resource, but ACI doesn't provide GPU enabled container group in region %s", p.region)
	}

	if desiredSKU, ok := pod.Annotations[gpuTypeAnnotation]; ok {
		for _, supportedSKU := range p.gpuSKUs {
			if strings.EqualFold(desiredSKU, string(supportedSKU)) {
				return supportedSKU, nil
			}
		}

		return "", fmt.Errorf("the pod requires GPU SKU %s, but ACI only supports SKUs %v in region %s", desiredSKU, p.region, p.gpuSKUs)
	}

	return p.gpuSKUs[0], nil
}

func getProbe(probe *v1.Probe, ports []v1.ContainerPort) (*azaci.ContainerProbe, error) {

	if probe.Handler.Exec != nil && probe.Handler.HTTPGet != nil {
		return nil, fmt.Errorf("probe may not specify more than one of \"exec\" and \"httpGet\"")
	}

	if probe.Handler.Exec == nil && probe.Handler.HTTPGet == nil {
		return nil, fmt.Errorf("probe must specify one of \"exec\" and \"httpGet\"")
	}

	// Probes have can have an Exec or HTTP Get Handler.
	// Create those if they exist, then add to the
	// ContainerProbe struct
	var exec *azaci.ContainerExec
	if probe.Handler.Exec != nil {
		exec = &azaci.ContainerExec{
			Command: &(probe.Handler.Exec.Command),
		}
	}

	var httpGET *azaci.ContainerHTTPGet
	if probe.Handler.HTTPGet != nil {
		var portValue int32
		port := probe.Handler.HTTPGet.Port
		switch port.Type {
		case intstr.Int:
			portValue = int32(port.IntValue())
		case intstr.String:
			portName := port.String()
			for _, p := range ports {
				if portName == p.Name {
					portValue = p.ContainerPort
					break
				}
			}
			if portValue == 0 {
				return nil, fmt.Errorf("unable to find named port: %s", portName)
			}
		}

		httpGET = &azaci.ContainerHTTPGet{
			Port:   &portValue,
			Path:   &probe.Handler.HTTPGet.Path,
			Scheme: azaci.Scheme(probe.Handler.HTTPGet.Scheme),
		}
	}

	return &azaci.ContainerProbe{
		Exec:                exec,
		HTTPGet:             httpGET,
		InitialDelaySeconds: &probe.InitialDelaySeconds,
		FailureThreshold:    &probe.FailureThreshold,
		SuccessThreshold:    &probe.SuccessThreshold,
		TimeoutSeconds:      &probe.TimeoutSeconds,
		PeriodSeconds:       &probe.PeriodSeconds,
	}, nil
}

func getProtocol(pro v1.Protocol) azaci.ContainerNetworkProtocol {
	switch pro {
	case v1.ProtocolUDP:
		return azaci.ContainerNetworkProtocolUDP
	default:
		return azaci.ContainerNetworkProtocolTCP
	}
}

// Filters service account secret volume for Windows.
// Service account secret volume gets automatically turned on if not specified otherwise.
// ACI doesn't support secret volume for Windows, so we need to filter it.
func filterWindowsServiceAccountSecretVolume(ctx context.Context, osType string, cgw *client2.ContainerGroupWrapper) {
	if strings.EqualFold(osType, "Windows") {
		serviceAccountSecretVolumeName := make(map[string]bool)

		for index, container := range *cgw.ContainerGroupPropertiesWrapper.ContainerGroupProperties.Containers {
			volumeMounts := make([]azaci.VolumeMount, 0, len(*container.VolumeMounts))
			for _, volumeMount := range *container.VolumeMounts {
				if !strings.EqualFold(serviceAccountSecretMountPath, *volumeMount.MountPath) {
					volumeMounts = append(volumeMounts, volumeMount)
				} else {
					serviceAccountSecretVolumeName[*volumeMount.Name] = true
				}
			}
			(*cgw.ContainerGroupPropertiesWrapper.ContainerGroupProperties.Containers)[index].VolumeMounts = &volumeMounts
		}

		if len(serviceAccountSecretVolumeName) == 0 {
			return
		}

		l := log.G(ctx).WithField("containerGroup", cgw.Name)
		l.Infof("Ignoring service account secret volumes '%v' for Windows", reflect.ValueOf(serviceAccountSecretVolumeName).MapKeys())

		volumes := make([]azaci.Volume, 0, len(*cgw.ContainerGroupPropertiesWrapper.ContainerGroupProperties.Volumes))
		for _, volume := range *cgw.ContainerGroupPropertiesWrapper.ContainerGroupProperties.Volumes {
			if _, ok := serviceAccountSecretVolumeName[*volume.Name]; !ok {
				volumes = append(volumes, volume)
			}
		}

		cgw.ContainerGroupPropertiesWrapper.ContainerGroupProperties.Volumes = &volumes
	}
}

func getACIEnvVar(e v1.EnvVar) azaci.EnvironmentVariable {
	var envVar azaci.EnvironmentVariable
	// If the variable is a secret, use SecureValue
	if e.ValueFrom != nil && e.ValueFrom.SecretKeyRef != nil {
		envVar = azaci.EnvironmentVariable{
			Name:        &e.Name,
			SecureValue: &e.Value,
		}
	} else {
		envVar = azaci.EnvironmentVariable{
			Name:  &e.Name,
			Value: &e.Value,
		}
	}
	return envVar
}<|MERGE_RESOLUTION|>--- conflicted
+++ resolved
@@ -371,7 +371,6 @@
 	return p.azClientsAPIs.CreateContainerGroup(ctx, p.resourceGroup, pod.Namespace, pod.Name, cg)
 }
 
-<<<<<<< HEAD
 // get list of distinct acr servernames from pod
 func (p *ACIProvider) getImageServerNames(pod *v1.Pod) []string {
 	serverNamesMap := map[string]int{}
@@ -384,7 +383,6 @@
 			serverNamesMap[imageSplit[0]] = 0
 		}
 	}
-
 	serverNames := []string{}
 	for k := range serverNamesMap {
 		serverNames = append(serverNames, k)
@@ -408,137 +406,6 @@
 
 }
 
-func (p *ACIProvider) amendVnetResources(cg client2.ContainerGroupWrapper, pod *v1.Pod) {
-	if p.subnetName == "" {
-		return
-	}
-
-	subnetID := "/subscriptions/" + p.vnetSubscriptionID + "/resourceGroups/" + p.vnetResourceGroup + "/providers/Microsoft.Network/virtualNetworks/" + p.vnetName + "/subnets/" + p.subnetName
-	cgIDList := []azaci.ContainerGroupSubnetID{{ID: &subnetID}}
-	cg.ContainerGroupPropertiesWrapper.ContainerGroupProperties.SubnetIds = &cgIDList
-	cg.ContainerGroupPropertiesWrapper.ContainerGroupProperties.DNSConfig = p.getDNSConfig(pod)
-	cg.ContainerGroupPropertiesWrapper.Extensions = p.containerGroupExtensions
-}
-
-func (p *ACIProvider) getDNSConfig(pod *v1.Pod) *azaci.DNSConfiguration {
-	nameServers := make([]string, 0)
-	searchDomains := make([]string, 0)
-
-	// Adding default Azure dns name explicitly
-	// if any other dns names are provided by the user ACI will use those instead of azure dns
-	// which may cause issues while looking up other Azure resources
-	AzureDNSIP := "168.63.129.16"
-	if pod.Spec.DNSPolicy == v1.DNSClusterFirst || pod.Spec.DNSPolicy == v1.DNSClusterFirstWithHostNet {
-		nameServers = append(nameServers, p.kubeDNSIP)
-		nameServers = append(nameServers, AzureDNSIP)
-		searchDomains = p.generateSearchesForDNSClusterFirst(pod.Spec.DNSConfig, pod)
-	}
-
-	options := make([]string, 0)
-
-	if pod.Spec.DNSConfig != nil {
-		nameServers = omitDuplicates(append(nameServers, pod.Spec.DNSConfig.Nameservers...))
-		searchDomains = omitDuplicates(append(searchDomains, pod.Spec.DNSConfig.Searches...))
-
-		for _, option := range pod.Spec.DNSConfig.Options {
-			op := option.Name
-			if option.Value != nil && *(option.Value) != "" {
-				op = op + ":" + *(option.Value)
-			}
-			options = append(options, op)
-		}
-	}
-
-	if len(nameServers) == 0 {
-		return nil
-	}
-	nameServers = formDNSNameserversFitsLimits(nameServers)
-	domain := formDNSSearchFitsLimits(searchDomains)
-	opt := strings.Join(options, " ")
-	result := azaci.DNSConfiguration{
-		NameServers:   &nameServers,
-		SearchDomains: &domain,
-		Options:       &opt,
-	}
-
-	return &result
-}
-
-// This is taken from the kubelet equivalent -  https://github.com/kubernetes/kubernetes/blob/d24fe8a801748953a5c34fd34faa8005c6ad1770/pkg/kubelet/network/dns/dns.go#L141-L151
-func (p *ACIProvider) generateSearchesForDNSClusterFirst(dnsConfig *v1.PodDNSConfig, pod *v1.Pod) []string {
-
-	hostSearch := make([]string, 0)
-
-	if dnsConfig != nil {
-		hostSearch = dnsConfig.Searches
-	}
-	if p.clusterDomain == "" {
-		return hostSearch
-	}
-
-	nsSvcDomain := fmt.Sprintf("%s.svc.%s", pod.Namespace, p.clusterDomain)
-	svcDomain := fmt.Sprintf("svc.%s", p.clusterDomain)
-	clusterSearch := []string{nsSvcDomain, svcDomain, p.clusterDomain}
-
-	return omitDuplicates(append(clusterSearch, hostSearch...))
-}
-
-func omitDuplicates(strs []string) []string {
-	uniqueStrs := make(map[string]bool)
-
-	var ret []string
-	for _, str := range strs {
-		if !uniqueStrs[str] {
-			ret = append(ret, str)
-			uniqueStrs[str] = true
-		}
-	}
-	return ret
-}
-
-func formDNSNameserversFitsLimits(nameservers []string) []string {
-	if len(nameservers) > maxDNSNameservers {
-		nameservers = nameservers[:maxDNSNameservers]
-		msg := fmt.Sprintf("Nameserver limits were exceeded, some nameservers have been omitted, the applied nameserver line is: %s", strings.Join(nameservers, ";"))
-		log.G(context.TODO()).WithField("method", "formDNSNameserversFitsLimits").Warn(msg)
-	}
-	return nameservers
-}
-
-func formDNSSearchFitsLimits(searches []string) string {
-	limitsExceeded := false
-
-	if len(searches) > maxDNSSearchPaths {
-		searches = searches[:maxDNSSearchPaths]
-		limitsExceeded = true
-	}
-
-	if resolvSearchLineStrLen := len(strings.Join(searches, " ")); resolvSearchLineStrLen > maxDNSSearchListChars {
-		cutDomainsNum := 0
-		cutDomainsLen := 0
-		for i := len(searches) - 1; i >= 0; i-- {
-			cutDomainsLen += len(searches[i]) + 1
-			cutDomainsNum++
-
-			if (resolvSearchLineStrLen - cutDomainsLen) <= maxDNSSearchListChars {
-				break
-			}
-		}
-
-		searches = searches[:(len(searches) - cutDomainsNum)]
-		limitsExceeded = true
-	}
-
-	if limitsExceeded {
-		msg := fmt.Sprintf("Search Line limits were exceeded, some search paths have been omitted, the applied search line is: %s", strings.Join(searches, ";"))
-		log.G(context.TODO()).WithField("method", "formDNSSearchFitsLimits").Warn(msg)
-	}
-
-	return strings.Join(searches, " ")
-}
-
-=======
->>>>>>> 6ae157a2
 func (p *ACIProvider) getDiagnostics(pod *v1.Pod) *azaci.ContainerGroupDiagnostics {
 	if p.diagnostics != nil && p.diagnostics.LogAnalytics != nil && p.diagnostics.LogAnalytics.LogType == azaci.LogAnalyticsLogTypeContainerInsights {
 		d := *p.diagnostics
