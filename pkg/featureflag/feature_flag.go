/*
Copyright (c) Microsoft Corporation.
Licensed under the Apache 2.0 license.
*/
package featureflag

import (
	"context"

	"github.com/virtual-kubelet/virtual-kubelet/log"
)

const (
	InitContainerFeature       = "init-container"
	ConfidentialComputeFeature = "confidential-compute"
<<<<<<< HEAD
	ManagedIdentityPullFeature = "managed-identity-image-pull"
=======

	// Events : support ACI to K8s event translation and broadcasting
	Events = "events"
>>>>>>> 50c56a0b
)

var enabledFeatures = []string{
	InitContainerFeature,
	ConfidentialComputeFeature,
	Events,
}

type FlagIdentifier struct {
	enabledFeatures []string
}

func InitFeatureFlag(ctx context.Context) *FlagIdentifier {
	log.G(ctx).Debug("loading enabled feature flags")

	var featureFlags FlagIdentifier
	featureFlags.enabledFeatures = enabledFeatures

	log.G(ctx).Infof("features %v enabled", enabledFeatures)

	return &featureFlags
}

func (fi *FlagIdentifier) IsEnabled(ctx context.Context, feature string) bool {
	log.G(ctx).Debug("searching for %s in the enabled feature flags", feature)

	if fi.enabledFeatures == nil {
		log.G(ctx).Debug("no features is enabled")
		return false
	}
	for _, feat := range fi.enabledFeatures {
		if feat == feature {
			log.G(ctx).Debugf("feature %s is enabled", feature)
			return true
		}
	}
	log.G(ctx).Debugf("feature %s is disabled", feature)
	return false
}<|MERGE_RESOLUTION|>--- conflicted
+++ resolved
@@ -13,18 +13,16 @@
 const (
 	InitContainerFeature       = "init-container"
 	ConfidentialComputeFeature = "confidential-compute"
-<<<<<<< HEAD
 	ManagedIdentityPullFeature = "managed-identity-image-pull"
-=======
 
 	// Events : support ACI to K8s event translation and broadcasting
 	Events = "events"
->>>>>>> 50c56a0b
 )
 
 var enabledFeatures = []string{
 	InitContainerFeature,
 	ConfidentialComputeFeature,
+	ManagedIdentityPullFeature,
 	Events,
 }
 
