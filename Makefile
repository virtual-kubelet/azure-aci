--- conflicted
+++ resolved
@@ -36,10 +36,6 @@
 BUILDPLATFORM ?= linux/amd64
 IMG_TAG ?= $(subst v,,$(VERSION))
 INIT_IMG_TAG ?= 0.2.0
-<<<<<<< HEAD
-K8S_VERSION ?= 1.26.6
-=======
->>>>>>> 817daca1
 
 BUILD_DATE ?= $(shell date '+%Y-%m-%dT%H:%M:%S')
 VERSION_FLAGS := "-ldflags=-X main.buildVersion=$(IMG_TAG) -X main.buildTime=$(BUILD_DATE)"
