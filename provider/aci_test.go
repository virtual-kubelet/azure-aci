--- conflicted
+++ resolved
@@ -838,21 +838,7 @@
 	os.Setenv("AZURE_AUTH_LOCATION", file.Name())
 	os.Setenv("ACI_RESOURCE_GROUP", fakeResourceGroup)
 	os.Setenv("ACI_REGION", fakeRegion)
-<<<<<<< HEAD
 	os.Setenv("MASTER_URI", fakeClusterURI)
-	
-	cfg := nodeutil.ProviderConfig{
-		ConfigMaps: configMapMocker,
-		Secrets:    secretMocker,
-		Pods:       podMocker,
-	}
-	
-	cfg.Node = &v1.Node{}
-	cfg.Node.Name = fakeNodeName
-	cfg.Node.Status.NodeInfo.OperatingSystem = "Linux"
-	
-	provider, err := NewACIProvider("example.toml", cfg, "0.0.0.0", 10250, "cluster.local")
-=======
 
 	if resourceManager == nil {
 		resourceManager, err = manager.NewResourceManager(nil, nil, nil, nil, nil, nil)
@@ -863,7 +849,6 @@
 	}
 
 	provider, err := NewACIProvider("example.toml", resourceManager, fakeNodeName, "Linux", "0.0.0.0", 10250, "cluster.local")
->>>>>>> f21d89b7
 	if err != nil {
 		return nil, err
 	}
