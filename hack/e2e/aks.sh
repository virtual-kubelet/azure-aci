--- conflicted
+++ resolved
@@ -73,18 +73,7 @@
 
 echo -e "\n......Creating Resource Group\n"
 az group create --name "$RESOURCE_GROUP" --location "$LOCATION"
-echo -e "\n......Creating Resource Group.........[DONE]\n"
-
-if [ "$E2E_TARGET" = "pr" ]; then
-  az acr create --resource-group "$RESOURCE_GROUP" \
-    --name "$ACR_NAME" --sku Basic
-
-  az acr login --name "$ACR_NAME"
-  IMG_URL=$ACR_NAME.azurecr.io
-  IMG_REPO="virtual-kubelet"
-  OUTPUT_TYPE=type=registry IMG_TAG=$IMG_TAG  IMAGE=$ACR_NAME.azurecr.io/$IMG_REPO make docker-build-image
-
-fi
+
 
 KUBE_DNS_IP=10.0.0.10
 
@@ -128,21 +117,6 @@
 export ACR_NAME=${ACR_NAME}
 
 
-<<<<<<< HEAD
-# Adding role assignment to maanged identity 
-# When AKS Create is executed using Azure CLI, the Network Contributor role will be added automatically. 
-# If you are using an ARM template or other clients, you need to use the Principal ID of the cluster managed identity to perform a role assignment.
-# Refer : https://docs.microsoft.com/en-us/azure/aks/configure-kubenet#add-role-assignment-for-managed-identity 
-echo -e "\n......Creating RBAC Role for UAA on Resource Group\n"
-az role assignment create \
-    --role "User Access Administrator" \
-    --assignee-object-id "$cluster_identity" \
-    --assignee-principal-type "ServicePrincipal" \
-    --scope "/subscriptions/$(az account show --query id -o tsv)/resourceGroups/${RESOURCE_GROUP}"
-echo -e "\n......Creating RBAC Role for UAA on Resource Group.........[DONE]\n"
-
-echo -e "\n......Creating AKS Cluster\n"
-=======
 if [ "$E2E_TARGET" = "pr" ]; then
 az aks create \
     -g "$RESOURCE_GROUP" \
@@ -159,7 +133,6 @@
     --attach-acr "$ACR_NAME"
 fi
 
->>>>>>> 9e0e2f6d
 az aks create \
     -g "$RESOURCE_GROUP" \
     -l "$LOCATION" \
